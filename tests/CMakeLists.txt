--- conflicted
+++ resolved
@@ -56,12 +56,9 @@
         choreography_extreme_test.cpp
         dummy_test.cpp
         extreme_choreography_test.cpp
-<<<<<<< HEAD
         interprocess_semaphore_test.cpp
-=======
         interprocess_file_mapping_test.cpp
         interprocess_mutex_test.cpp
->>>>>>> 0e3f276f
         ipc_rings_tests.cpp
         macos_named_semaphore_benchmark.cpp
         macos_os_sync_semaphore_benchmark.cpp
