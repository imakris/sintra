--- conflicted
+++ resolved
@@ -1425,21 +1425,7 @@
             residual_processes = False
             if process:
                 self._kill_process_tree(process.pid)
-<<<<<<< HEAD
             stop_descendant_monitor()
-=======
-                residual_processes = terminate_process_group_members(
-                    f"{invocation.name} exception cleanup"
-                )
-            else:
-                residual_processes = terminate_process_group_members(
-                    f"{invocation.name} exception cleanup"
-                )
-            if instrumentation_active and residual_processes:
-                instrument(
-                    f"[instrumentation] Residual processes persisted after {invocation.name} exception cleanup"
-                )
->>>>>>> ec05b7b1
             shutdown_reader_threads()
             residual_processes = terminate_process_group_members("exception cleanup")
             if residual_processes:
