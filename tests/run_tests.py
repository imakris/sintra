#!/usr/bin/env python3
"""
Sintra Test Runner with Timeout and Repetition Support

This script runs Sintra tests multiple times with proper timeout handling
to detect non-deterministic failures caused by OS scheduling issues.

Usage:
    python run_tests.py [options]

Options:
    --repetitions N                 Number of times to run each test (default: 100)
    --timeout SECONDS               Timeout per test run in seconds (default: 5)
    --test NAME                     Run only specific test (e.g., sintra_ping_pong_test)
    --include PATTERN               Include only tests matching glob-style pattern (can be repeated)
    --exclude PATTERN               Exclude tests matching glob-style pattern (can be repeated)
    --build-dir PATH                Path to build directory (default: ../build-ninja2)
    --config CONFIG                 Build configuration Debug/Release (default: Debug)
    --verbose                       Show detailed output for each test run
    --preserve-stalled-processes    Keep stalled processes running for debugging (default: terminate)
"""

import argparse
import fnmatch
import os
import shlex
import shutil
import subprocess
import sys
import time
from dataclasses import dataclass
from pathlib import Path
from typing import Dict, List, Optional, Set, Tuple

class Color:
    """ANSI color codes for terminal output"""
    GREEN = '\033[92m'
    RED = '\033[91m'
    YELLOW = '\033[93m'
    BLUE = '\033[94m'
    RESET = '\033[0m'
    BOLD = '\033[1m'


# Tests that should receive additional repetition weight. The multiplier value
# is applied on top of the global ``--repetitions`` argument.
TEST_WEIGHT_OVERRIDES = {
    # ipc_rings release stress tests
    "ipc_rings_tests_release:stress:stress_attach_detach_readers": 200,
    "ipc_rings_tests_release:stress:stress_multi_reader_throughput": 100,

    # ipc_rings release unit tests
    "ipc_rings_tests_release:unit:test_directory_helpers": 500,
    "ipc_rings_tests_release:unit:test_get_ring_configurations_properties": 500,
    "ipc_rings_tests_release:unit:test_mod_helpers": 500,
    "ipc_rings_tests_release:unit:test_multiple_readers_see_same_data": 500,
    "ipc_rings_tests_release:unit:test_reader_eviction_does_not_underflow_octile_counter": 30,
    "ipc_rings_tests_release:unit:test_ring_write_read_single_reader": 500,
    "ipc_rings_tests_release:unit:test_slow_reader_eviction_restores_status": 500,
    "ipc_rings_tests_release:unit:test_snapshot_raii": 500,
    "ipc_rings_tests_release:unit:test_streaming_reader_status_restored_after_eviction": 500,
    "ipc_rings_tests_release:unit:test_wait_for_new_data": 500,

    # Other release tests
    "barrier_flush_test_release": 20,
    "barrier_stress_test_release": 10,
    "basic_pubsub_test_release": 30,
    "ping_pong_multi_test_release": 10,
    "ping_pong_test_release": 200,
    "processing_fence_test_release": 20,
    "recovery_test_release": 10,
    "rpc_append_test_release": 100,
    "spawn_detached_test_release": 30,
}


def _canonical_test_name(name: str) -> str:
    """Return the canonical identifier used for weight lookups."""

    canonical = name.strip()
    if canonical.startswith("sintra_"):
        canonical = canonical[len("sintra_"):]
    if canonical.endswith("_adaptive"):
        canonical = canonical[: -len("_adaptive")]
    return canonical


def _lookup_test_weight(name: str) -> int:
    """Return the repetition weight for the provided test invocation."""

    canonical = _canonical_test_name(name)
    return TEST_WEIGHT_OVERRIDES.get(canonical, 1)

def format_duration(seconds: float) -> str:
    """Format duration in human-readable format"""
    if seconds < 1:
        return f"{seconds*1000:.0f}ms"
    return f"{seconds:.2f}s"

class TestResult:
    """Result of a single test run"""
    def __init__(self, success: bool, duration: float, output: str = "", error: str = ""):
        self.success = success
        self.duration = duration
        self.output = output
        self.error = error


@dataclass(frozen=True)
class TestInvocation:
    """Represents a single invocation of a test executable"""

    path: Path
    name: str
    args: Tuple[str, ...] = ()

    def command(self) -> List[str]:
        return [str(self.path), *self.args]

class TestRunner:
    """Manages test execution with timeout and repetition"""

    def __init__(self, build_dir: Path, config: str, timeout: float, verbose: bool,
                 preserve_on_timeout: bool = False):
        self.build_dir = build_dir
        self.config = config
        self.timeout = timeout
        self.verbose = verbose
        self.preserve_on_timeout = preserve_on_timeout
        self._ipc_rings_cache: Dict[Path, List[Tuple[str, str]]] = {}
        self._cdb_search_attempted = False
        self._cached_cdb_path: Optional[str] = None
        self._cached_cdb_error: Optional[str] = None

        # Determine test directory - check both with and without config subdirectory
        test_dir_with_config = build_dir / 'tests' / config
        test_dir_simple = build_dir / 'tests'

        if test_dir_with_config.exists():
            self.test_dir = test_dir_with_config
        else:
            self.test_dir = test_dir_simple

        # Kill any existing sintra processes for a clean start
        self._kill_all_sintra_processes()

    def find_test_suites(
        self,
        test_name: Optional[str] = None,
        include_patterns: Optional[List[str]] = None,
        exclude_patterns: Optional[List[str]] = None,
    ) -> dict:
        """Find all test executables organized by configuration suite"""
        if not self.test_dir.exists():
            print(f"{Color.RED}Test directory not found: {self.test_dir}{Color.RESET}")
            return {}

        # 2 configurations: adaptive policy in release and debug builds
        configurations = [
            'release',
            'debug'
        ]

        # Discover available tests dynamically so the runner adapts to new or removed binaries
        discovered_tests: Dict[str, List[TestInvocation]] = {
            config: [] for config in configurations
        }

        try:
            directory_entries = sorted(self.test_dir.iterdir())
        except OSError as exc:
            print(f"{Color.RED}Failed to inspect test directory {self.test_dir}: {exc}{Color.RESET}")
            return {}

        for entry in directory_entries:
            if not (entry.is_file() or entry.is_symlink()):
                continue

            normalized_name = entry.name
            if sys.platform == 'win32' and normalized_name.lower().endswith('.exe'):
                normalized_name = normalized_name[:-4]

            for config in configurations:
                suffix = f"_{config}"
                if not normalized_name.endswith(suffix):
                    continue

                base_name = normalized_name[:-len(suffix)]

                if not self._matches_filters(
                    base_name,
                    normalized_name,
                    test_name,
                    include_patterns,
                    exclude_patterns,
                ):
                    break

                invocations = self._expand_test_invocations(entry, base_name, normalized_name)
                if invocations:
                    discovered_tests[config].extend(invocations)
                break

        test_suites = {}
        for config, tests in discovered_tests.items():
            if not tests:
                continue

            test_suites[config] = tests

        if not test_suites:
            if any([test_name, include_patterns, exclude_patterns]):
                filters = []
                if test_name:
                    filters.append(f"--test '{test_name}'")
                if include_patterns:
                    includes = ', '.join(include_patterns)
                    filters.append(f"--include {includes}")
                if exclude_patterns:
                    excludes = ', '.join(exclude_patterns)
                    filters.append(f"--exclude {excludes}")
                filter_text = '; '.join(filters)
                print(f"{Color.YELLOW}No tests found after applying filters: {filter_text}.{Color.RESET}")
            else:
                print(f"{Color.RED}No test binaries found in {self.test_dir}.{Color.RESET}")
            return {}

        return test_suites

    @staticmethod
    def _matches_filters(
        base_name: str,
        normalized_name: str,
        test_name: Optional[str],
        include_patterns: Optional[List[str]],
        exclude_patterns: Optional[List[str]],
    ) -> bool:
        """Determine if a test name should be included based on provided filters."""

        candidate_names = [base_name, normalized_name]

        if test_name and all(test_name not in name for name in candidate_names):
            return False

        if include_patterns:
            include_match = any(
                fnmatch.fnmatch(name, pattern)
                for pattern in include_patterns
                for name in candidate_names
            )
            if not include_match:
                return False

        if exclude_patterns:
            if any(
                fnmatch.fnmatch(name, pattern)
                for pattern in exclude_patterns
                for name in candidate_names
            ):
                return False

        return True

    def _expand_test_invocations(
        self,
        entry: Path,
        base_name: str,
        normalized_name: str,
    ) -> List[TestInvocation]:
        if base_name == 'sintra_ipc_rings_tests':
            return self._expand_ipc_rings_invocations(entry, normalized_name)

        return [TestInvocation(path=entry, name=normalized_name)]

    def _expand_ipc_rings_invocations(
        self,
        entry: Path,
        normalized_name: str,
    ) -> List[TestInvocation]:
        selectors = self._list_ipc_rings_tests(entry)
        if not selectors:
            # Fallback to running the executable as a whole if discovery fails
            return [TestInvocation(path=entry, name=normalized_name)]

        invocations: List[TestInvocation] = []
        for category, test_name in selectors:
            display_name = f"{normalized_name}:{category}:{test_name}"
            args = ('--run', f"{category}:{test_name}")
            invocations.append(TestInvocation(entry, display_name, args))
        return invocations

    def _list_ipc_rings_tests(self, entry: Path) -> List[Tuple[str, str]]:
        if entry in self._ipc_rings_cache:
            return self._ipc_rings_cache[entry]

        command = [str(entry), '--list-tests']
        try:
            result = subprocess.run(
                command,
                stdout=subprocess.PIPE,
                stderr=subprocess.PIPE,
                text=True,
                cwd=entry.parent,
                timeout=max(5.0, self.timeout / 2)
            )
        except subprocess.TimeoutExpired:
            print(
                f"{Color.YELLOW}Warning: Listing tests for {entry.name} timed out; running as a single test.{Color.RESET}"
            )
            self._ipc_rings_cache[entry] = []
            return []

        if result.returncode != 0:
            print(
                f"{Color.YELLOW}Warning: Failed to list tests for {entry.name} (exit {result.returncode}). "
                f"stderr: {result.stderr.strip()}{Color.RESET}"
            )
            self._ipc_rings_cache[entry] = []
            return []

        selectors: List[Tuple[str, str]] = []
        for raw_line in result.stdout.splitlines():
            line = raw_line.strip()
            if not line:
                continue
            if ':' not in line:
                print(
                    f"{Color.YELLOW}Warning: Ignoring malformed test descriptor '{line}' from {entry.name}.{Color.RESET}"
                )
                continue
            category, name = line.split(':', 1)
            category = category.strip()
            name = name.strip()
            if category not in {'unit', 'stress'}:
                print(
                    f"{Color.YELLOW}Warning: Unknown category '{category}' for test '{name}' in {entry.name}.{Color.RESET}"
                )
                continue
            selectors.append((category, name))

        self._ipc_rings_cache[entry] = selectors
        return selectors

    def run_test_once(self, invocation: TestInvocation) -> TestResult:
        """Run a single test with timeout and proper cleanup"""
        process = None
        try:
            start_time = time.time()

            # Use Popen for better process control
            popen_kwargs = {
                'stdout': subprocess.PIPE,
                'stderr': subprocess.PIPE,
                'text': True,
                'cwd': invocation.path.parent,
            }

            if sys.platform == 'win32':
                creationflags = 0
                if hasattr(subprocess, 'CREATE_NEW_PROCESS_GROUP'):
                    creationflags = subprocess.CREATE_NEW_PROCESS_GROUP
                popen_kwargs['creationflags'] = creationflags
            else:
                popen_kwargs['start_new_session'] = True

            process = subprocess.Popen(invocation.command(), **popen_kwargs)

            # Wait with timeout
            try:
                stdout, stderr = process.communicate(timeout=self.timeout)
                duration = time.time() - start_time

                success = (process.returncode == 0)
                error_msg = stderr

                live_stack_traces = ""
                live_stack_error = ""
                postmortem_stack_traces = ""
                postmortem_stack_error = ""

                if not success:
                    # Categorize failure type for better diagnostics
                    if process.returncode < 0 or process.returncode > 128:
                        # Unix signal (negative) or Windows crash code (large positive like 0xC0000005)
                        error_msg = f"CRASH: Process terminated abnormally (exit code {process.returncode})\n{stderr}"
                    elif duration < 0.1:
                        # Exited almost immediately - likely crash or early abort
                        error_msg = f"EARLY EXIT: Process exited with code {process.returncode} after {duration:.3f}s (possible crash)\n{stderr}"
                    else:
                        # Normal test failure
                        error_msg = f"TEST FAILED: Exit code {process.returncode} after {duration:.2f}s\n{stderr}"

                    if self._is_crash_exit(process.returncode):
                        live_stack_traces, live_stack_error = self._capture_process_stacks(process.pid)

                        if sys.platform == 'win32':
                            (
                                postmortem_stack_traces,
                                postmortem_stack_error,
                            ) = self._capture_windows_crash_dump(invocation, start_time, process.pid)
                        else:
                            (
                                postmortem_stack_traces,
                                postmortem_stack_error,
                            ) = self._capture_core_dump_stack(invocation, start_time, process.pid)

                if live_stack_traces:
                    error_msg = f"{error_msg}\n\n=== Captured stack traces ===\n{live_stack_traces}"
                elif live_stack_error:
                    error_msg = f"{error_msg}\n\n[Stack capture unavailable: {live_stack_error}]"

                if postmortem_stack_traces:
                    error_msg = f"{error_msg}\n\n=== Post-mortem stack trace ===\n{postmortem_stack_traces}"
                elif postmortem_stack_error:
                    error_msg = f"{error_msg}\n\n[Post-mortem stack capture unavailable: {postmortem_stack_error}]"

                return TestResult(
                    success=success,
                    duration=duration,
                    output=stdout,
                    error=error_msg
                )

            except subprocess.TimeoutExpired as e:
                duration = self.timeout

                if self.preserve_on_timeout:
                    print(f"\n{Color.RED}TIMEOUT: Process exceeded timeout of {self.timeout}s (PID {process.pid}). Preserving for debugging as requested.{Color.RESET}")
                    print(f"{Color.YELLOW}Attach a debugger to PID {process.pid} or terminate it manually when done.{Color.RESET}")
                    sys.exit(2)

                # Try to get output immediately before killing
                stdout = ""
                stderr = ""
                stack_traces = ""
                stack_error = ""
                if process:
                    stack_traces, stack_error = self._capture_process_stacks(process.pid)
                try:
                    # Try to read from pipes before killing (non-blocking if possible)
                    import select
                    import os
                    if hasattr(select, 'select'):
                        # Unix: check if data is available
                        pass  # Will use communicate after kill
                except:
                    pass

                # Kill the process tree on timeout
                self._kill_process_tree(process.pid)

                # Try to get any buffered output after killing
                try:
                    stdout_data, stderr_data = process.communicate(timeout=1)
                    stdout = stdout_data if stdout_data else ""
                    stderr = stderr_data if stderr_data else ""
                except:
                    # Fall back to exception object
                    stdout = e.stdout if e.stdout else ""
                    stderr = e.stderr if e.stderr else ""

                # DEBUGGING: Print stderr immediately to terminal for ipc_rings_tests
                if 'ipc_rings' in invocation.path.name:
                    print(f"\n{Color.RED}=== TIMEOUT DEBUG OUTPUT (ipc_rings_tests) ==={Color.RESET}")
                    print(f"stdout length: {len(stdout)}")
                    print(f"stderr length: {len(stderr)}")
                    if stderr:
                        print(f"{Color.YELLOW}stderr content:{Color.RESET}")
                        print(stderr)
                    if stdout:
                        print(f"{Color.YELLOW}stdout content:{Color.RESET}")
                        print(stdout)
                    print(f"{Color.RED}=== END TIMEOUT DEBUG ==={Color.RESET}\n")

                if stack_traces:
                    stderr = f"{stderr}\n\n=== Captured stack traces ===\n{stack_traces}"
                elif stack_error:
                    stderr = f"{stderr}\n\n[Stack capture unavailable: {stack_error}]"

                return TestResult(
                    success=False,
                    duration=duration,
                    output=stdout,
                    error=f"TIMEOUT: Test exceeded {self.timeout}s and was terminated.\n{stderr}"
                )

        except Exception as e:
            if process:
                self._kill_process_tree(process.pid)
            return TestResult(
                success=False,
                duration=0,
                error=f"Exception: {str(e)}"
            )

    def _kill_process_tree(self, pid: int):
        """Kill a process and all its children"""
        try:
            if sys.platform == 'win32':
                # On Windows, use taskkill to kill process tree.
                # Redirect output to DEVNULL to avoid hanging.
                subprocess.run(
                    ['taskkill', '/F', '/T', '/PID', str(pid)],
                    stdout=subprocess.DEVNULL,
                    stderr=subprocess.DEVNULL,
                    timeout=5
                )
            else:
                # On Unix, kill process group
                import signal
                try:
                    pgid = os.getpgid(pid)
                except ProcessLookupError:
                    pgid = None

                if pgid is not None:
                    os.killpg(pgid, signal.SIGKILL)
                else:
                    os.kill(pid, signal.SIGKILL)
        except Exception as e:
            # Log but don't fail if cleanup fails
            print(f"\n{Color.YELLOW}Warning: Failed to kill process {pid}: {e}{Color.RESET}")
            pass

    def _kill_all_sintra_processes(self):
        """Kill all existing sintra processes to ensure clean start"""
        try:
            if sys.platform == 'win32':
                # Kill all sintra test processes
                test_names = [
                    'sintra_basic_pubsub_test.exe',
                    'sintra_ping_pong_test.exe',
                    'sintra_ping_pong_multi_test.exe',
                    'sintra_rpc_append_test.exe',
                    'sintra_recovery_test.exe',
                ]
                for name in test_names:
                    subprocess.run(
                        ['taskkill', '/F', '/IM', name],
                        stdout=subprocess.DEVNULL,
                        stderr=subprocess.DEVNULL,
                        timeout=5
                    )
            else:
                # On Unix, use pkill. Redirect output to DEVNULL to avoid hanging.
                subprocess.run(
                    ['pkill', '-9', 'sintra'],
                    stdout=subprocess.DEVNULL,
                    stderr=subprocess.DEVNULL,
                    timeout=5
                )
        except Exception:
            # Ignore errors - processes may not exist
            pass

    def _is_crash_exit(self, returncode: int) -> bool:
        """Return True if the exit code represents an abnormal termination."""

        if returncode == 0:
            return False

        if sys.platform == 'win32':
            # Windows crash codes are typically large unsigned values such as 0xC0000005.
            return returncode < 0 or returncode >= 0xC0000000

        # POSIX: negative return codes indicate termination by signal.
        # Codes > 128 are also commonly used to report signal-based exits.
        return returncode < 0 or returncode > 128

    def _capture_process_stacks(self, pid: int) -> Tuple[str, str]:
        """Attempt to capture stack traces for the test process and all of its helpers."""

        if sys.platform == 'win32':
            return self._capture_process_stacks_windows(pid)

        debugger_name, debugger_command, debugger_error = self._resolve_unix_debugger()
        if not debugger_command:
            return "", debugger_error

        import signal
        try:
            pgid = os.getpgid(pid)
        except ProcessLookupError:
            return "", "process exited before stack capture"

        target_pids = set()
        target_pids.add(pid)
        target_pids.update(self._collect_process_group_pids(pgid))
        target_pids.update(self._collect_descendant_pids(pid))

        if not target_pids:
            target_pids = {pid}

        paused_pids = []
        stack_outputs = []
        capture_errors = []

        # Pause each discovered process individually so we can capture consistent stacks,
        # even if helpers spawned new process groups.
        try:
            import signal
        except ImportError:
            signal = None

        if signal is not None:
            for target_pid in sorted(target_pids):
                if target_pid == os.getpid():
                    continue
                try:
                    os.kill(target_pid, signal.SIGSTOP)
                    paused_pids.append(target_pid)
                except (ProcessLookupError, PermissionError):
                    continue

        for target_pid in sorted(target_pids):
            if target_pid == os.getpid():
                continue

            try:
                result = subprocess.run(
                    self._build_unix_live_debugger_command(
                        debugger_name,
                        debugger_command,
                        target_pid,
                    ),
                    stdout=subprocess.PIPE,
                    stderr=subprocess.PIPE,
                    text=True,
                    timeout=30,
                )
            except subprocess.SubprocessError as exc:
                capture_errors.append(
                    f"PID {target_pid}: {debugger_name} failed ({exc})"
                )
                continue

            output = result.stdout.strip()
            if not output and result.stderr:
                output = result.stderr.strip()

            if result.returncode != 0:
                capture_errors.append(
                    f"PID {target_pid}: {debugger_name} exited with code {result.returncode}: {result.stderr.strip()}"
                )
                continue

            if output:
                stack_outputs.append(f"PID {target_pid}\n{output}")

        # Allow processes to continue so gdb can detach cleanly before killing
        if signal is not None:
            for target_pid in paused_pids:
                try:
                    os.kill(target_pid, signal.SIGCONT)
                except (ProcessLookupError, PermissionError):
                    continue

        if stack_outputs:
            return "\n\n".join(stack_outputs), ""

        if capture_errors:
            return "", "; ".join(capture_errors)

        return "", "no stack data captured"

    def _capture_core_dump_stack(
        self,
        invocation: TestInvocation,
        start_time: float,
        pid: int,
    ) -> Tuple[str, str]:
        """Attempt to capture stack traces from a recently generated core dump."""

        if sys.platform == 'win32':
            return "", "core dump stack capture not supported on Windows"

        debugger_name, debugger_command, debugger_error = self._resolve_unix_debugger()
        if not debugger_command:
            return "", debugger_error

        candidate_dirs = [invocation.path.parent, Path.cwd()]
        candidate_cores: List[Tuple[float, Path]] = []

        for directory in candidate_dirs:
            try:
                entries = list(directory.iterdir())
            except OSError:
                continue

            for entry in entries:
                if not entry.is_file():
                    continue

                name = entry.name
                if not (
                    name == 'core'
                    or name.startswith('core.')
                    or name.startswith('core-')
                    or name.endswith('.core')
                ):
                    continue

                try:
                    stat_info = entry.stat()
                except OSError:
                    continue

                # Only consider cores generated after the process started.
                if stat_info.st_mtime + 0.001 < start_time:
                    continue

                candidate_cores.append((stat_info.st_mtime, entry))

        if not candidate_cores:
            return "", "no recent core dump found"

        # Prefer cores whose filename contains the PID of the crashed process.
        pid_str = str(pid)
        prioritized = [item for item in candidate_cores if pid_str in item[1].name]
        if prioritized:
            candidate_cores = prioritized

        # Sort newest first to analyse the most relevant dumps first.
        candidate_cores.sort(key=lambda item: item[0], reverse=True)

        stack_outputs: List[str] = []
        capture_errors: List[str] = []

        for _, core_path in candidate_cores:
            try:
                result = subprocess.run(
                    self._build_unix_core_debugger_command(
                        debugger_name,
                        debugger_command,
                        invocation,
                        core_path,
                    ),
                    stdout=subprocess.PIPE,
                    stderr=subprocess.PIPE,
                    text=True,
                    timeout=60,
                )
            except subprocess.SubprocessError as exc:
                capture_errors.append(
                    f"{core_path.name}: {debugger_name} failed ({exc})"
                )
                continue

            output = result.stdout.strip()
            if not output and result.stderr:
                output = result.stderr.strip()

            if result.returncode != 0:
                capture_errors.append(
                    f"{core_path.name}: {debugger_name} exited with code {result.returncode}: {result.stderr.strip()}"
                )
                continue

            if output:
                stack_outputs.append(f"core file: {core_path}\n{output}")
                break

        if stack_outputs:
            return "\n\n".join(stack_outputs), ""

        if capture_errors:
            return "", "; ".join(capture_errors)

        return "", "no usable core dump found"

<<<<<<< HEAD
    def _resolve_unix_debugger(self) -> Tuple[Optional[str], Optional[List[str]], str]:
        """Locate gdb or lldb on Unix-like platforms."""

        if sys.platform == 'win32':
            return None, None, 'debugger not available on this platform'

        gdb_path = shutil.which('gdb')
        if gdb_path:
            return 'gdb', [gdb_path], ''

        lldb_path = shutil.which('lldb')
        if lldb_path:
            return 'lldb', [lldb_path], ''

        xcrun_path = shutil.which('xcrun')
        if xcrun_path:
            return 'lldb', [xcrun_path, 'lldb'], ''

        return None, None, 'gdb or lldb not available (install gdb or the Xcode Command Line Tools)'

    def _build_unix_live_debugger_command(
        self,
        debugger_name: str,
        debugger_command: List[str],
        pid: int,
    ) -> List[str]:
        """Construct the debugger command to attach to a live process."""

        if debugger_name == 'gdb':
            return [
                *debugger_command,
                '--batch',
                '-p', str(pid),
                '-ex', 'set pagination off',
                '-ex', 'thread apply all bt',
                '-ex', 'detach',
            ]

        # Fallback to lldb
        return [
            *debugger_command,
            '--batch',
            '-p', str(pid),
            '-o', 'thread backtrace all',
            '-o', 'detach',
            '-o', 'quit',
        ]

    def _build_unix_core_debugger_command(
        self,
        debugger_name: str,
        debugger_command: List[str],
        invocation: TestInvocation,
        core_path: Path,
    ) -> List[str]:
        """Construct the debugger command to inspect a generated core file."""

        if debugger_name == 'gdb':
            return [
                *debugger_command,
                '--batch',
                '-ex', 'set pagination off',
                '-ex', 'thread apply all bt',
                str(invocation.path),
                str(core_path),
            ]

        # Fallback to lldb
        quoted_executable = shlex.quote(str(invocation.path))
        quoted_core = shlex.quote(str(core_path))

        return [
            *debugger_command,
            '--batch',
            '-o', f'target create {quoted_executable}',
            '-o', f'process attach -c {quoted_core}',
            '-o', 'thread backtrace all',
            '-o', 'quit',
        ]

=======
>>>>>>> 522463a1
    def _resolve_cdb_path(self) -> Tuple[Optional[str], str]:
        """Locate the Windows cdb debugger in common installation paths."""

        if sys.platform != 'win32':
            return None, 'cdb not available on this platform'

        if self._cdb_search_attempted:
            cached_error = self._cached_cdb_error or 'cdb not available'
            return self._cached_cdb_path, cached_error

        self._cdb_search_attempted = True

        cdb_path = shutil.which('cdb')
        if cdb_path:
            self._cached_cdb_path = cdb_path
            self._cached_cdb_error = ''
            return cdb_path, ''

        searched_locations: List[str] = []
        candidate_paths: List[Path] = []
        seen: Set[Path] = set()

        def register_candidate(path: Optional[Path]) -> None:
            if not path:
                return
            expanded = Path(str(path)).expanduser()
            if expanded in seen:
                return
            seen.add(expanded)
            candidate_paths.append(expanded)

        def add_debugger_candidates(root: Optional[Path]) -> None:
            if not root:
                return
            register_candidate(root / 'cdb.exe')
            for arch in ('x64', 'x86', 'arm64', 'amd64'):
                register_candidate(root / arch / 'cdb.exe')

        env_roots = [
            os.environ.get('CDB_PATH'),
            os.environ.get('CDB'),
            os.environ.get('DEBUGGINGTOOLS'),
            os.environ.get('DEBUGGINGTOOLS64'),
            os.environ.get('DEBUGGINGTOOLS32'),
            os.environ.get('WindowsSdkDir'),
        ]

        for value in env_roots:
            if not value:
                continue
            value_path = Path(value)
            if value_path.suffix.lower() == '.exe':
                register_candidate(value_path)
            else:
                add_debugger_candidates(value_path)
                add_debugger_candidates(value_path / 'Debuggers')

        program_dirs = {
            os.environ.get('ProgramFiles'),
            os.environ.get('ProgramFiles(x86)'),
            os.environ.get('ProgramW6432'),
        }

        for base in filter(None, program_dirs):
            base_path = Path(base)
            windows_kits = base_path / 'Windows Kits'

            add_debugger_candidates(windows_kits)

            if windows_kits.exists():
                try:
                    kit_versions = sorted(windows_kits.iterdir(), reverse=True)
                except OSError:
                    kit_versions = []

                for kit_dir in kit_versions:
                    if not kit_dir.is_dir():
                        continue
                    add_debugger_candidates(kit_dir / 'Debuggers')

            visual_studio = base_path / 'Microsoft Visual Studio'
            if visual_studio.exists():
                try:
                    vs_versions = sorted(visual_studio.iterdir(), reverse=True)
                except OSError:
                    vs_versions = []

                for version_dir in vs_versions:
                    if not version_dir.is_dir():
                        continue
                    try:
                        editions = sorted(version_dir.iterdir(), reverse=True)
                    except OSError:
                        editions = []

                    for edition_dir in editions:
                        if not edition_dir.is_dir():
                            continue
                        add_debugger_candidates(edition_dir / 'Common7' / 'IDE' / 'Remote Debugger')

        for candidate in candidate_paths:
            searched_locations.append(str(candidate))
            try:
                if candidate.is_file():
                    self._cached_cdb_path = str(candidate)
                    self._cached_cdb_error = ''
                    return self._cached_cdb_path, ''
            except OSError:
                continue

        if searched_locations:
            sample = ', '.join(searched_locations[:3])
            if len(searched_locations) > 3:
                sample += ', ...'
            self._cached_cdb_error = f"cdb not available (searched: {sample})"
        else:
            self._cached_cdb_error = 'cdb not available'

        return None, self._cached_cdb_error

    def _capture_windows_crash_dump(
        self,
        invocation: TestInvocation,
        start_time: float,
        pid: int,
    ) -> Tuple[str, str]:
        """Attempt to capture stack traces from recent Windows crash dump files."""

        cdb_path, cdb_error = self._resolve_cdb_path()
        if not cdb_path:
            return "", cdb_error

        candidate_dirs = [invocation.path.parent, Path.cwd()]

        local_app_data = os.environ.get('LOCALAPPDATA')
        if local_app_data:
            candidate_dirs.append(Path(local_app_data) / 'CrashDumps')
        else:
            candidate_dirs.append(Path.home() / 'AppData' / 'Local' / 'CrashDumps')

        exe_name_lower = invocation.path.name.lower()
        exe_stem_lower = invocation.path.stem.lower()
        pid_str = str(pid)

        candidate_dumps: List[Tuple[float, Path]] = []

        for directory in candidate_dirs:
            try:
                if not directory or not directory.exists():
                    continue
                entries = list(directory.iterdir())
            except OSError:
                continue

            for entry in entries:
                if not entry.is_file():
                    continue

                name_lower = entry.name.lower()
                if not name_lower.endswith('.dmp'):
                    continue

                if exe_name_lower not in name_lower and exe_stem_lower not in name_lower:
                    continue

                try:
                    stat_info = entry.stat()
                except OSError:
                    continue

                if stat_info.st_mtime + 0.001 < start_time:
                    continue

                candidate_dumps.append((stat_info.st_mtime, entry))

        if not candidate_dumps:
            return "", "no recent crash dump found"

        prioritized = [item for item in candidate_dumps if pid_str in item[1].name]
        if prioritized:
            candidate_dumps = prioritized

        candidate_dumps.sort(key=lambda item: item[0], reverse=True)

        stack_outputs: List[str] = []
        capture_errors: List[str] = []

        for _, dump_path in candidate_dumps:
            try:
                result = subprocess.run(
                    [
                        cdb_path,
                        '-z', str(dump_path),
                        '-c', '.symfix; .reload; ~* k; qd',
                    ],
                    stdout=subprocess.PIPE,
                    stderr=subprocess.PIPE,
                    text=True,
                    timeout=120,
                )
            except subprocess.SubprocessError as exc:
                capture_errors.append(f"{dump_path.name}: cdb failed ({exc})")
                continue

            output = result.stdout.strip()
            if not output and result.stderr:
                output = result.stderr.strip()

            if result.returncode != 0:
                capture_errors.append(
                    f"{dump_path.name}: cdb exited with code {result.returncode}: {result.stderr.strip()}"
                )
                continue

            if output:
                stack_outputs.append(f"dump file: {dump_path}\n{output}")
                break

        if stack_outputs:
            return "\n\n".join(stack_outputs), ""

        if capture_errors:
            return "", "; ".join(capture_errors)

        return "", "no usable crash dump found"

    def _capture_process_stacks_windows(self, pid: int) -> Tuple[str, str]:
        """Capture stack traces for a process tree on Windows using cdb."""

        cdb_path, cdb_error = self._resolve_cdb_path()
        if not cdb_path:
            return "", cdb_error

        target_pids = self._collect_windows_process_tree_pids(pid)
        target_pids.append(pid)

        stack_outputs: List[str] = []
        capture_errors: List[str] = []

        for target_pid in sorted(set(target_pids)):
            try:
                result = subprocess.run(
                    [
                        cdb_path,
                        '-p', str(target_pid),
                        '-c', '.symfix; .reload; ~* k; qd',
                    ],
                    stdout=subprocess.PIPE,
                    stderr=subprocess.PIPE,
                    text=True,
                    timeout=60,
                )
            except FileNotFoundError:
                return "", cdb_error or "cdb not available"
            except subprocess.SubprocessError as exc:
                capture_errors.append(f"PID {target_pid}: cdb failed ({exc})")
                continue

            output = result.stdout.strip()
            if not output and result.stderr:
                output = result.stderr.strip()

            if result.returncode != 0:
                capture_errors.append(
                    f"PID {target_pid}: cdb exited with code {result.returncode}: {result.stderr.strip()}"
                )
                continue

            if output:
                stack_outputs.append(f"PID {target_pid}\n{output}")

        if stack_outputs:
            return "\n\n".join(stack_outputs), ""

        if capture_errors:
            return "", "; ".join(capture_errors)

        return "", "no stack data captured"

    def _collect_windows_process_tree_pids(self, pid: int) -> List[int]:
        """Return all descendant process IDs for the provided Windows process."""

        powershell_path = shutil.which('powershell')
        if not powershell_path:
            return []

        script = (
            "function Get-ChildPids($Pid){"
            "  $children = Get-CimInstance Win32_Process -Filter \"ParentProcessId=$Pid\";"
            "  foreach($child in $children){"
            "    $child.ProcessId;"
            "    Get-ChildPids $child.ProcessId"
            "  }"
            "}"
            f"; Get-ChildPids {pid}"
        )

        try:
            result = subprocess.run(
                [
                    powershell_path,
                    '-NoProfile',
                    '-Command',
                    script,
                ],
                stdout=subprocess.PIPE,
                stderr=subprocess.PIPE,
                text=True,
                timeout=30,
            )
        except (subprocess.SubprocessError, OSError):
            return []

        if result.returncode != 0:
            return []

        descendants: List[int] = []
        for line in result.stdout.splitlines():
            line = line.strip()
            if not line:
                continue
            try:
                descendants.append(int(line))
            except ValueError:
                continue

        return descendants

    def _collect_process_group_pids(self, pgid: int) -> List[int]:
        """Return all process IDs belonging to the provided process group."""

        pids: List[int] = []

        if sys.platform == 'win32':
            return pids

        proc_path = Path('/proc')
        try:
            entries = list(proc_path.iterdir())
        except Exception:
            return pids

        for entry in entries:
            if not entry.is_dir():
                continue
            name = entry.name
            if not name.isdigit():
                continue

            try:
                candidate_pid = int(name)
            except ValueError:
                continue

            try:
                candidate_pgid = os.getpgid(candidate_pid)
            except (ProcessLookupError, PermissionError):
                continue

            if candidate_pgid == pgid:
                pids.append(candidate_pid)

        return pids

    def _collect_descendant_pids(self, root_pid: int) -> List[int]:
        """Return all descendant process IDs for the provided root PID on Unix."""

        descendants: List[int] = []

        if sys.platform == 'win32':
            return descendants

        proc_path = Path('/proc')
        try:
            entries = list(proc_path.iterdir())
        except Exception:
            return descendants

        parent_to_children: Dict[int, List[int]] = {}

        for entry in entries:
            if not entry.is_dir():
                continue

            name = entry.name
            if not name.isdigit():
                continue

            try:
                pid = int(name)
            except ValueError:
                continue

            stat_path = entry / 'stat'
            try:
                stat_content = stat_path.read_text()
            except (OSError, UnicodeDecodeError):
                continue

            close_paren = stat_content.find(')')
            if close_paren == -1 or close_paren + 2 >= len(stat_content):
                continue

            remainder = stat_content[close_paren + 2 :].split()
            if len(remainder) < 2:
                continue

            try:
                parent_pid = int(remainder[1])
            except ValueError:
                continue

            parent_to_children.setdefault(parent_pid, []).append(pid)

        visited: Set[int] = set()
        stack: List[int] = parent_to_children.get(root_pid, [])[:]

        while stack:
            current = stack.pop()
            if current in visited or current == root_pid:
                continue
            visited.add(current)
            descendants.append(current)
            stack.extend(parent_to_children.get(current, []))

        return descendants

    def run_test_multiple(self, invocation: TestInvocation, repetitions: int) -> Tuple[int, int, List[TestResult]]:
        """Run a test multiple times and collect results"""
        test_name = invocation.name

        print(f"\n{Color.BOLD}{Color.BLUE}Running: {test_name}{Color.RESET}")
        print(f"  Repetitions: {repetitions}, Timeout: {self.timeout}s")
        print(f"  Progress: ", end='', flush=True)

        results = []
        passed = 0
        failed = 0

        for i in range(repetitions):
            result = self.run_test_once(invocation)
            results.append(result)

            if result.success:
                passed += 1
                print(f"{Color.GREEN}.{Color.RESET}", end='', flush=True)
            else:
                failed += 1
                print(f"{Color.RED}F{Color.RESET}", end='', flush=True)

            # Print newline every 50 tests for readability
            if (i + 1) % 50 == 0:
                print(f" [{i + 1}/{repetitions}]", end='', flush=True)
                if i + 1 < repetitions:
                    print("\n            ", end='', flush=True)

        print()  # Final newline

        return passed, failed, results

    def print_summary(self, invocation: TestInvocation, passed: int, failed: int, results: List[TestResult]):
        """Print summary statistics for a test"""
        test_name = invocation.name
        total = passed + failed
        pass_rate = (passed / total * 100) if total > 0 else 0

        # Calculate duration statistics
        durations = [r.duration for r in results]
        avg_duration = sum(durations) / len(durations) if durations else 0
        min_duration = min(durations) if durations else 0
        max_duration = max(durations) if durations else 0

        if failed == 0:
            status = f"{Color.GREEN}PASS{Color.RESET}"
        else:
            status = f"{Color.RED}FAIL{Color.RESET}"

        print(f"  {Color.BOLD}Result: {status}{Color.RESET}")
        print(f"  Passed: {Color.GREEN}{passed}{Color.RESET} / Failed: {Color.RED}{failed}{Color.RESET} / Total: {total}")
        print(f"  Pass Rate: {pass_rate:.1f}%")
        print(f"  Duration: avg={format_duration(avg_duration)}, min={format_duration(min_duration)}, max={format_duration(max_duration)}")

        # Print details of failures if verbose or if there are failures
        if failed > 0 and (self.verbose or failed <= 5):
            print(f"\n  {Color.YELLOW}Failure Details:{Color.RESET}")
            failure_count = 0
            for i, result in enumerate(results):
                if not result.success:
                    failure_count += 1

                    full_error_needed = (
                        self.verbose
                        or '=== Captured stack traces ===' in result.error
                        or '=== Post-mortem stack trace ===' in result.error
                        or '[Stack capture unavailable' in result.error
                    )

                    if full_error_needed:
                        error_lines = result.error.splitlines() or [result.error]
                    else:
                        truncated = result.error[:100]
                        error_lines = truncated.splitlines() or [truncated]

                    first_line, *remaining_lines = error_lines
                    print(f"    Run #{i+1}: {first_line}")
                    for line in remaining_lines:
                        print(f"      {line}")
                    if self.verbose and result.output:
                        print(f"      stdout: {result.output[:200]}")
                    if self.verbose and result.error:
                        print(f"      stderr: {result.error[:200]}")

                    # For ipc_rings_tests timeout, show full stderr for debugging
                    if 'ipc_rings' in test_name and 'TIMEOUT' in result.error:
                        print(f"\n  {Color.RED}FULL DEBUG OUTPUT (first timeout):{Color.RESET}")
                        if result.error:
                            print(result.error)
                        if result.output:
                            print(f"\n  stdout:\n{result.output}")
                        break  # Only show first timeout in detail

                    if failure_count >= 5 and not self.verbose:
                        remaining = failed - failure_count
                        if remaining > 0:
                            print(f"    ... and {remaining} more failures (use --verbose to see all)")
                        break


def _collect_patterns(raw_patterns: Optional[List[str]]) -> List[str]:
    """Normalize include/exclude arguments into a flat list of glob patterns."""

    if not raw_patterns:
        return []

    patterns: List[str] = []
    for raw in raw_patterns:
        if not raw:
            continue
        for item in raw.split(','):
            item = item.strip()
            if item:
                patterns.append(item)

    return patterns


def _resolve_git_metadata(start_dir: Path) -> Tuple[str, str]:
    """Return the current git branch name and revision hash.

    Falls back to ``"unknown"`` for each field if git is unavailable or the
    directory is not part of a repository.
    """

    def _run_git_command(*args: str) -> Optional[str]:
        try:
            completed = subprocess.run(
                ['git', *args],
                cwd=start_dir,
                stdout=subprocess.PIPE,
                stderr=subprocess.DEVNULL,
                text=True,
                check=True,
            )
        except (subprocess.SubprocessError, FileNotFoundError, OSError):
            return None

        value = completed.stdout.strip()
        return value or None

    repo_root = _run_git_command('rev-parse', '--show-toplevel')
    if repo_root:
        start_dir = Path(repo_root)

    branch = _run_git_command('rev-parse', '--abbrev-ref', 'HEAD') or 'unknown'
    if branch == 'HEAD':
        branch = 'detached HEAD'

    revision = _run_git_command('rev-parse', 'HEAD') or 'unknown'

    return branch, revision


def main():
    parser = argparse.ArgumentParser(
        description='Run Sintra tests with timeout and repetition support',
        formatter_class=argparse.RawDescriptionHelpFormatter
    )
    parser.add_argument('--repetitions', type=int, default=1000,
                        help='Number of times to run each test (default: 1000)')
    parser.add_argument('--timeout', type=float, default=5.0,
                        help='Timeout per test run in seconds (default: 5)')
    parser.add_argument('--test', type=str, default=None,
                        help='Run only tests whose names include the provided substring (e.g., ping_pong)')
    parser.add_argument('--include', action='append', default=None, metavar='PATTERN',
                        help='Include only tests whose names match the given glob-style pattern. '
                             'Can be repeated or include comma-separated patterns.')
    parser.add_argument('--exclude', action='append', default=None, metavar='PATTERN',
                        help='Exclude tests whose names match the given glob-style pattern. '
                             'Can be repeated or include comma-separated patterns.')
    parser.add_argument('--build-dir', type=str, default='../build-ninja2',
                        help='Path to build directory (default: ../build-ninja2)')
    parser.add_argument('--config', type=str, default='Debug',
                        choices=['Debug', 'Release'],
                        help='Build configuration (default: Debug)')
    parser.add_argument('--verbose', action='store_true',
                        help='Show detailed output for each test run')
    parser.add_argument('--preserve-stalled-processes', action='store_true',
                        help='Leave stalled test processes running for debugging instead of terminating them')
    parser.add_argument('--kill_stalled_processes', action='store_true', help=argparse.SUPPRESS)

    args = parser.parse_args()

    # Resolve build directory
    script_dir = Path(__file__).parent
    print(f"{Color.BOLD}Sintra Test Runner{Color.RESET}")
    branch, revision = _resolve_git_metadata(script_dir)
    revision_display = revision if revision == 'unknown' else revision[:12]
    print(f"Git branch: {branch}")
    print(f"Git revision: {revision_display}")
    build_dir = (script_dir / args.build_dir).resolve()

    if not build_dir.exists():
        print(f"{Color.RED}Error: Build directory not found: {build_dir}{Color.RESET}")
        print(f"Please build the project first or specify correct --build-dir")
        return 1

    print(f"Build directory: {build_dir}")
    print(f"Configuration: {args.config}")
    print(f"Repetitions per test: {args.repetitions}")
    print(f"Timeout per test: {args.timeout}s")
    if args.test:
        print(f"Substring filter (--test): {args.test}")
    include_patterns = _collect_patterns(args.include)
    exclude_patterns = _collect_patterns(args.exclude)
    if include_patterns:
        print(f"Include patterns: {', '.join(include_patterns)}")
    if exclude_patterns:
        print(f"Exclude patterns: {', '.join(exclude_patterns)}")
    print("=" * 70)

    if args.kill_stalled_processes:
        print(f"{Color.YELLOW}Warning: --kill_stalled_processes is deprecated; stalled tests are killed by default.{Color.RESET}")

    preserve_on_timeout = args.preserve_stalled_processes
    runner = TestRunner(build_dir, args.config, args.timeout, args.verbose, preserve_on_timeout)
    test_suites = runner.find_test_suites(
        test_name=args.test,
        include_patterns=include_patterns,
        exclude_patterns=exclude_patterns,
    )

    if not test_suites:
        print(f"{Color.RED}No test suites found to run{Color.RESET}")
        return 1

    total_configs = len(test_suites)
    print(f"Found {total_configs} configuration suite(s) to run")

    overall_start_time = time.time()
    overall_all_passed = True

    # Run each configuration suite independently
    for config_idx, (config_name, tests) in enumerate(test_suites.items(), 1):
        print(f"\n{'=' * 80}")
        print(f"{Color.BOLD}{Color.BLUE}Configuration {config_idx}/{total_configs}: {config_name}{Color.RESET}")
        print(f"  Tests in suite: {len(tests)}")
        print(f"  Repetitions: {args.repetitions}")
        print(f"{'=' * 80}")

        suite_start_time = time.time()

        # Adaptive soak test for this suite
        accumulated_results = {
            invocation.name: {'passed': 0, 'failed': 0, 'durations': [], 'failures': []}
            for invocation in tests
        }
        test_weights = {invocation.name: _lookup_test_weight(invocation.name) for invocation in tests}
        target_repetitions = {
            name: max(args.repetitions * weight, 0)
            for name, weight in test_weights.items()
        }
        remaining_repetitions = target_repetitions.copy()
        suite_all_passed = True
        batch_size = 1

        weighted_tests = [
            (_canonical_test_name(name), weight, target_repetitions[name])
            for name, weight in test_weights.items()
            if weight != 1
        ]
        if weighted_tests:
            print(f"  Weighted tests:")
            for display_name, weight, total in sorted(weighted_tests):
                print(f"    {display_name}: x{weight} -> {total} repetition(s)")

        while True:
            remaining_counts = [count for count in remaining_repetitions.values() if count > 0]
            if not remaining_counts:
                break

            max_remaining = max(remaining_counts)
            reps_in_this_round = min(batch_size, max_remaining)
            print(f"\n{Color.BLUE}--- Round: {reps_in_this_round} repetition(s) ---{Color.RESET}")

            for i in range(reps_in_this_round):
                print(f"  Rep {i + 1}/{reps_in_this_round}: ", end="", flush=True)
                for invocation in tests:
                    test_name = invocation.name
                    if remaining_repetitions[test_name] <= 0:
                        continue

                    result = runner.run_test_once(invocation)

                    accumulated_results[test_name]['durations'].append(result.duration)

                    result_bucket = accumulated_results[test_name]

                    if result.success:
                        result_bucket['passed'] += 1
                        print(f"{Color.GREEN}.{Color.RESET}", end="", flush=True)
                    else:
                        result_bucket['failed'] += 1
                        suite_all_passed = False
                        overall_all_passed = False

                        run_index = result_bucket['passed'] + result_bucket['failed']
                        error_message = (result.error or '').strip()
                        if error_message:
                            first_line = error_message.splitlines()[0]
                        else:
                            first_line = 'No error output captured'

                        result_bucket['failures'].append({
                            'run': run_index,
                            'summary': first_line,
                            'message': error_message if error_message else first_line,
                        })

                        print(f"{Color.RED}F{Color.RESET}", end="", flush=True)

                    remaining_repetitions[test_name] -= 1

                print()
                if not suite_all_passed:
                    break

            if not suite_all_passed:
                break

            batch_size = min(batch_size * 2, max_remaining)

        # Print suite results
        suite_duration = time.time() - suite_start_time
        def format_test_name(test_name):
            """Format the raw test name for display in the summary table."""

            formatted = test_name
            if formatted.startswith("sintra_"):
                formatted = formatted[len("sintra_"):]

            if formatted.startswith("ipc_rings_tests_"):
                formatted = formatted.replace("_release_adaptive", "_release", 1)
                formatted = formatted.replace("_debug_adaptive", "_debug", 1)
                if formatted.endswith("_release"):
                    formatted = formatted[:-len("_release")] + " (release)"
                elif formatted.endswith("_debug"):
                    formatted = formatted[:-len("_debug")] + " (debug)"

            return formatted

        def sort_key(test_name):
            formatted = format_test_name(test_name)
            if formatted.startswith("dummy_test"):
                group = 0
            elif formatted.startswith("ipc_rings_tests"):
                group = 1
            else:
                group = 2
            return group, formatted

        print(f"\n{Color.BOLD}Results for {config_name}:{Color.RESET}")

        ordered_test_names = sorted(accumulated_results.keys(), key=sort_key)
        formatted_names = [format_test_name(name) for name in ordered_test_names]

        test_col_width = max([len(name) for name in formatted_names] + [4]) + 2
        passrate_col_width = 20
        avg_runtime_col_width = 17

        header_fmt = (
            f"{{:<{test_col_width}}}"
            f" {{:>{passrate_col_width}}}"
            f" {{:>{avg_runtime_col_width}}}"
        )
        row_fmt = header_fmt
        table_width = test_col_width + passrate_col_width + avg_runtime_col_width + 2

        print("=" * table_width)
        print(header_fmt.format('Test', 'Pass rate', 'Avg runtime (s)'))
        print("=" * table_width)

        for test_name, display_name in zip(ordered_test_names, formatted_names):
            passed = accumulated_results[test_name]['passed']
            failed = accumulated_results[test_name]['failed']
            total = passed + failed
            pass_rate = (passed / total * 100) if total > 0 else 0

            durations = accumulated_results[test_name]['durations']
            avg_duration = sum(durations) / len(durations) if durations else 0

            pass_rate_str = f"{passed}/{total} ({pass_rate:6.2f}%)"
            avg_duration_str = f"{avg_duration:.2f}"
            print(row_fmt.format(display_name, pass_rate_str, avg_duration_str))

        print("=" * table_width)
        print(f"Suite duration: {format_duration(suite_duration)}")

        if suite_all_passed:
            print(f"Suite result: {Color.GREEN}PASSED{Color.RESET}")
        else:
            print(f"Suite result: {Color.RED}FAILED{Color.RESET}")
            failing_tests = {
                name: data['failures']
                for name, data in accumulated_results.items()
                if data['failures']
            }

            if failing_tests:
                print(f"\n{Color.YELLOW}Failure summary:{Color.RESET}")
                for test_name, failures in failing_tests.items():
                    print(f"  {test_name}:")
                    for failure in failures[:5]:
                        message = failure.get('message') or ''
                        summary = failure.get('summary') or message
                        lines = message.splitlines() if message else []

                        print(f"    Run #{failure['run']}: {summary}")

                        if lines:
                            if summary == lines[0]:
                                extra_lines = lines[1:]
                            else:
                                extra_lines = lines
                            for line in extra_lines:
                                print(f"      {line}")

                    if len(failures) > 5:
                        remaining = len(failures) - 5
                        print(f"    ... and {remaining} more failure(s)")
            print(f"\n{Color.RED}Stopping - suite {config_name} failed{Color.RESET}")
            break

    # Final summary
    total_duration = time.time() - overall_start_time
    print(f"\n{'=' * 80}")
    print(f"{Color.BOLD}OVERALL SUMMARY{Color.RESET}")
    print(f"Total duration: {format_duration(total_duration)}")

    if overall_all_passed:
        print(f"Overall result: {Color.GREEN}ALL SUITES PASSED{Color.RESET}")
        return 0
    else:
        print(f"Overall result: {Color.RED}FAILED{Color.RESET}")
        return 1

if __name__ == '__main__':
    sys.exit(main())<|MERGE_RESOLUTION|>--- conflicted
+++ resolved
@@ -768,7 +768,6 @@
 
         return "", "no usable core dump found"
 
-<<<<<<< HEAD
     def _resolve_unix_debugger(self) -> Tuple[Optional[str], Optional[List[str]], str]:
         """Locate gdb or lldb on Unix-like platforms."""
 
@@ -849,8 +848,6 @@
             '-o', 'quit',
         ]
 
-=======
->>>>>>> 522463a1
     def _resolve_cdb_path(self) -> Tuple[Optional[str], str]:
         """Locate the Windows cdb debugger in common installation paths."""
 
