--- conflicted
+++ resolved
@@ -19,11 +19,6 @@
 """
 
 import argparse
-<<<<<<< HEAD
-import contextlib
-import fnmatch
-=======
->>>>>>> 477586c0
 import importlib
 import importlib.util
 import json
