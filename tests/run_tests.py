--- conflicted
+++ resolved
@@ -182,19 +182,16 @@
 
                 base_name = normalized_name[:-len(suffix)]
 
-                invocations = self._expand_test_invocations(entry, base_name, normalized_name)
-                if not invocations:
-                    break
-
-                invocations = self._filter_invocations(
-                    invocations,
+                if not self._matches_filters(
                     base_name,
                     normalized_name,
                     test_name,
                     include_patterns,
                     exclude_patterns,
-                )
-
+                ):
+                    break
+
+                invocations = self._expand_test_invocations(entry, base_name, normalized_name)
                 if invocations:
                     discovered_tests[config].extend(invocations)
                 break
@@ -226,46 +223,38 @@
         return test_suites
 
     @staticmethod
-    def _filter_invocations(
-        invocations: List[TestInvocation],
+    def _matches_filters(
         base_name: str,
         normalized_name: str,
         test_name: Optional[str],
         include_patterns: Optional[List[str]],
         exclude_patterns: Optional[List[str]],
-    ) -> List[TestInvocation]:
-        """Filter expanded invocations using the provided criteria."""
-
-        if not any([test_name, include_patterns, exclude_patterns]):
-            return invocations
-
-        filtered: List[TestInvocation] = []
-
-        for invocation in invocations:
-            candidate_names = [base_name, normalized_name, invocation.name]
-
-            if test_name and all(test_name not in name for name in candidate_names):
-                continue
-
-            if include_patterns:
-                include_match = any(
-                    fnmatch.fnmatch(name, pattern)
-                    for pattern in include_patterns
-                    for name in candidate_names
-                )
-                if not include_match:
-                    continue
-
-            if exclude_patterns and any(
+    ) -> bool:
+        """Determine if a test name should be included based on provided filters."""
+
+        candidate_names = [base_name, normalized_name]
+
+        if test_name and all(test_name not in name for name in candidate_names):
+            return False
+
+        if include_patterns:
+            include_match = any(
+                fnmatch.fnmatch(name, pattern)
+                for pattern in include_patterns
+                for name in candidate_names
+            )
+            if not include_match:
+                return False
+
+        if exclude_patterns:
+            if any(
                 fnmatch.fnmatch(name, pattern)
                 for pattern in exclude_patterns
                 for name in candidate_names
             ):
-                continue
-
-            filtered.append(invocation)
-
-        return filtered
+                return False
+
+        return True
 
     def _expand_test_invocations(
         self,
@@ -721,7 +710,6 @@
         remaining_repetitions = target_repetitions.copy()
         suite_all_passed = True
         batch_size = 1
-        detailed_progress = max_reps_per_test <= 200
 
         weighted_tests = [
             (_canonical_test_name(name), weight, target_repetitions[name])
@@ -743,8 +731,7 @@
             print(f"\n{Color.BLUE}--- Round: {reps_in_this_round} repetition(s) ---{Color.RESET}")
 
             for i in range(reps_in_this_round):
-                if detailed_progress:
-                    print(f"  Rep {i + 1}/{reps_in_this_round}: ", end="", flush=True)
+                print(f"  Rep {i + 1}/{reps_in_this_round}: ", end="", flush=True)
                 for invocation in tests:
                     test_name = invocation.name
                     if remaining_repetitions[test_name] <= 0:
@@ -758,8 +745,7 @@
 
                     if result.success:
                         result_bucket['passed'] += 1
-                        if detailed_progress:
-                            print(f"{Color.GREEN}.{Color.RESET}", end="", flush=True)
+                        print(f"{Color.GREEN}.{Color.RESET}", end="", flush=True)
                     else:
                         result_bucket['failed'] += 1
                         suite_all_passed = False
@@ -777,33 +763,14 @@
                             'message': first_line,
                         })
 
-                        if detailed_progress:
-                            print(f"{Color.RED}F{Color.RESET}", end="", flush=True)
-                        else:
-                            print(
-                                f"  {Color.RED}Failure in repetition {total_reps_so_far + i + 1} for {test_name}:{Color.RESET} {first_line}"
-                            )
-
-<<<<<<< HEAD
-                if detailed_progress:
-                    print()
-                if not suite_all_passed:
-                    break
-
-            total_reps_so_far += reps_in_this_round
-            if not detailed_progress and suite_all_passed:
-                print(
-                    f"  Completed {total_reps_so_far}/{max_reps_per_test} repetitions without failures",
-                    flush=True,
-                )
-=======
+                        print(f"{Color.RED}F{Color.RESET}", end="", flush=True)
+
                     remaining_repetitions[test_name] -= 1
 
                 print()
                 if not suite_all_passed:
                     break
 
->>>>>>> 3cf1a09c
             if not suite_all_passed:
                 break
 
