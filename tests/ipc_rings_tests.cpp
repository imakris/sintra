#include <algorithm>
#include <atomic>
#include <chrono>
#include <cmath>
#include <cstdint>
#include <exception>
#include <filesystem>
#include <fstream>
#include <functional>
#include <future>
#include <iostream>
#include <limits>
#include <mutex>
#include <numeric>
#include <optional>
#include <random>
#include <sstream>
#include <string>
#include <thread>
#include <utility>
#include <vector>

// Tune eviction behaviour for faster unit tests before including the ring header.
#define SINTRA_EVICTION_SPIN_THRESHOLD 0
#define private public
#define protected public
#include "sintra/detail/ipc/rings.h"

#include "test_environment.h"
#undef private
#undef protected

using namespace std::chrono_literals;

namespace {

class Assertion_error : public std::runtime_error {
public:
    Assertion_error(const std::string& expr, const char* file, int line, const std::string& message = {})
        : std::runtime_error(make_message(expr, file, line, message)) {}

private:
    static std::string make_message(const std::string& expr, const char* file, int line, const std::string& message)
    {
        std::ostringstream oss;
        oss << file << ':' << line << " - assertion failed: " << expr;
        if (!message.empty()) {
            oss << " (" << message << ')';
        }
        return oss.str();
    }
};

#define ASSERT_TRUE(expr) do { if (!(expr)) throw Assertion_error(#expr, __FILE__, __LINE__); } while (false)
#define ASSERT_FALSE(expr) ASSERT_TRUE(!(expr))
#define ASSERT_EQ(expected, actual) do { \
    auto _exp = (expected); \
    auto _act = (actual); \
    if (!(_exp == _act)) { \
        std::ostringstream _oss; \
        _oss << "expected " << _exp << ", got " << _act; \
        throw Assertion_error(#expected " == " #actual, __FILE__, __LINE__, _oss.str()); \
    } \
} while (false)
#define ASSERT_NE(val1, val2) do { \
    auto _v1 = (val1); \
    auto _v2 = (val2); \
    if (_v1 == _v2) { \
        std::ostringstream _oss; \
        _oss << "values both equal to " << _v1; \
        throw Assertion_error(#val1 " != " #val2, __FILE__, __LINE__, _oss.str()); \
    } \
} while (false)
#define ASSERT_GE(val, ref) ASSERT_TRUE((val) >= (ref))
#define ASSERT_LE(val, ref) ASSERT_TRUE((val) <= (ref))
#define ASSERT_GT(val, ref) ASSERT_TRUE((val) > (ref))
#define ASSERT_LT(val, ref) ASSERT_TRUE((val) < (ref))
#define ASSERT_THROW(statement, exception_type) do { \
    bool _thrown = false; \
    try { \
        statement; \
    } \
    catch (const exception_type&) { \
        _thrown = true; \
    } \
    catch (...) { \
    } \
    if (!_thrown) { throw Assertion_error("Expected exception " #exception_type, __FILE__, __LINE__); } \
} while (false)
#define ASSERT_NO_THROW(statement) do { \
    try { \
        statement; \
    } \
    catch (...) { \
        throw Assertion_error("Unexpected exception", __FILE__, __LINE__); \
    } \
} while (false)

struct Test_case {
    std::string name;
    std::function<void()> fn;
    bool is_stress = false;
};

inline std::vector<Test_case>& registry()
{
    static std::vector<Test_case> tests;
    return tests;
}

struct Register_test {
    Register_test(const std::string& name, std::function<void()> fn, bool is_stress)
    {
        registry().push_back({name, std::move(fn), is_stress});
    }
};

#define TEST_CASE(name) \
    void name(); \
    static Register_test name##_registrar(#name, name, false); \
    void name()

#define STRESS_TEST(name) \
    void name(); \
    static Register_test name##_registrar(#name, name, true); \
    void name()

std::atomic<uint64_t>& test_counter()
{
    static std::atomic<uint64_t> counter{0};
    return counter;
}

struct Temp_ring_dir {
    std::filesystem::path path;

    explicit Temp_ring_dir(const std::string& hint)
    {
        auto base = sintra::test::scratch_subdirectory("ipc_rings");

        // Simple unique directory name
        auto id = test_counter().fetch_add(1, std::memory_order_relaxed);
        path = base / (hint + '_' + std::to_string(id));
        std::filesystem::create_directories(path);
    }

    ~Temp_ring_dir()
    {
        // Clean removal - no delays needed!
        // The library now handles uniqueness internally, so rapid create/destroy
        // never tries to reuse the same files.
        std::error_code ec;
        std::filesystem::remove_all(path, ec);
        // Ignore errors - temp cleanup is best-effort
    }

    std::string str() const { return path.string(); }
};

template <typename T>
size_t pick_ring_elements(size_t min_elements = 8)
{
    size_t page_size = sintra::system_page_size();
    size_t ring_bytes = page_size;
    while (true) {
        if (ring_bytes % sizeof(T) == 0) {
            size_t elems = ring_bytes / sizeof(T);
            if (elems % 8 == 0 && elems >= min_elements) {
                return elems;
            }
        }
        ring_bytes += page_size;
        if (ring_bytes > page_size * 1024) {
            throw std::runtime_error("Unable to find suitable ring size");
        }
    }
}

TEST_CASE(test_get_ring_configurations_properties)
{
    constexpr size_t min_elements = 64;
    size_t page_size = sintra::system_page_size();
    auto configs = sintra::get_ring_configurations<uint32_t>(min_elements, page_size * 8, 6);
    ASSERT_FALSE(configs.empty());
    ASSERT_LE(configs.size(), 6u);

    size_t previous = 0;
    for (auto count : configs) {
        ASSERT_EQ(count % 8, 0u);
        ASSERT_GE(count, min_elements);
        ASSERT_TRUE(((count * sizeof(uint32_t)) % page_size) == 0);
        ASSERT_GT(count, previous);
        previous = count;
    }
}

TEST_CASE(test_mod_helpers)
{
    ASSERT_EQ(sintra::mod_pos_i64(-1, 8), static_cast<size_t>(7));
    ASSERT_EQ(sintra::mod_pos_i64(9, 8), static_cast<size_t>(1));
    ASSERT_EQ(sintra::mod_pos_i64(-17, 16), static_cast<size_t>(15));
    ASSERT_EQ(sintra::mod_u64(17, 8), static_cast<size_t>(1));
    ASSERT_EQ(sintra::mod_u64(64, 8), static_cast<size_t>(0));
}

TEST_CASE(test_directory_helpers)
{
    Temp_ring_dir tmp("dir_helpers");
    auto dir_to_create = tmp.path / "nested";
    auto file_path = dir_to_create / "placeholder";

    std::error_code ec;
    std::filesystem::remove_all(dir_to_create, ec);
    ASSERT_TRUE(sintra::check_or_create_directory(dir_to_create.string()));
    ASSERT_TRUE(std::filesystem::is_directory(dir_to_create));

    {
        std::ofstream file(file_path);
        file << "x";
    }
    ASSERT_TRUE(std::filesystem::is_regular_file(file_path));

    ASSERT_TRUE(sintra::check_or_create_directory(file_path.string()));
    ASSERT_TRUE(std::filesystem::is_directory(file_path));

    ASSERT_TRUE(sintra::remove_directory(dir_to_create.string()));
    ASSERT_FALSE(std::filesystem::exists(dir_to_create));
}

TEST_CASE(test_ring_write_read_single_reader)
{
    Temp_ring_dir tmp("single_reader");
    size_t ring_elements = pick_ring_elements<int>(128);

    sintra::Ring_W<int> writer(tmp.str(), "ring_data", ring_elements);
    sintra::Ring_R<int> reader(tmp.str(), "ring_data", ring_elements, (ring_elements * 3) / 4);

    std::vector<int> payload{0, 1, 2, 3, 4, 5, 6, 7};
    ASSERT_LE(payload.size(), ring_elements / 8);

    auto dest = writer.write(payload.data(), payload.size());
    dest[3] = 1337; // in-place modification before publishing
    payload[3] = 1337;
    writer.done_writing();

    auto range = reader.start_reading(payload.size());
    ASSERT_EQ(static_cast<size_t>(range.end - range.begin), payload.size());
    for (size_t i = 0; i < payload.size(); ++i) {
        ASSERT_EQ(range.begin[i], payload[i]);
    }

    ASSERT_THROW(reader.start_reading(), std::logic_error);
    reader.done_reading();

    ASSERT_EQ(writer.get_leading_sequence(), payload.size());
}

TEST_CASE(test_multiple_readers_see_same_data)
{
    Temp_ring_dir tmp("multi_reader");
    size_t ring_elements = pick_ring_elements<int>(256);
    sintra::Ring_W<int> writer(tmp.str(), "ring_data", ring_elements);

    std::vector<std::unique_ptr<sintra::Ring_R<int>>> readers;
    for (int i = 0; i < 3; ++i) {
        readers.emplace_back(std::make_unique<sintra::Ring_R<int>>(tmp.str(), "ring_data", ring_elements, (ring_elements * 3) / 4));
    }

    std::vector<int> payload(ring_elements / 16);
    std::iota(payload.begin(), payload.end(), 10);
    ASSERT_LE(payload.size(), ring_elements / 8);
    writer.write(payload.data(), payload.size());
    writer.done_writing();

    for (auto& reader : readers) {
        auto range = reader->start_reading(payload.size());
        ASSERT_EQ(static_cast<size_t>(range.end - range.begin), payload.size());
        for (size_t i = 0; i < payload.size(); ++i) {
            ASSERT_EQ(range.begin[i], payload[i]);
        }
        reader->done_reading();
    }
}

TEST_CASE(test_snapshot_raii)
{
    Temp_ring_dir tmp("snapshot");
    size_t ring_elements = pick_ring_elements<int>(128);
    sintra::Ring_W<int> writer(tmp.str(), "ring_data", ring_elements);
    sintra::Ring_R<int> reader(tmp.str(), "ring_data", ring_elements, (ring_elements * 3) / 4);

    std::vector<int> payload{5, 6, 7, 8, 9, 10};
    writer.write(payload.data(), payload.size());
    writer.done_writing();

    {
        auto snapshot = sintra::make_snapshot(reader, payload.size());
        auto range = snapshot.range();
        ASSERT_EQ(static_cast<size_t>(range.end - range.begin), payload.size());
        for (size_t i = 0; i < payload.size(); ++i) {
            ASSERT_EQ(range.begin[i], payload[i]);
        }
        // destructor will call done_reading()
    }

    auto second_snapshot = sintra::make_snapshot(reader, payload.size());
    second_snapshot.dismiss();
    reader.done_reading();
}

TEST_CASE(test_wait_for_new_data)
{
    Temp_ring_dir tmp("wait_for_new_data");
    size_t ring_elements = pick_ring_elements<int>(128);
    sintra::Ring_W<int> writer(tmp.str(), "ring_data", ring_elements);
    auto reader = std::make_shared<sintra::Ring_R<int>>(tmp.str(), "ring_data", ring_elements, (ring_elements * 3) / 4);

    std::vector<int> payload{11, 12, 13, 14};
    constexpr int iterations = 16;
    const size_t total_expected = payload.size() * iterations;

    std::vector<int> observed;
    observed.reserve(total_expected);
    std::vector<int> expected;
    expected.reserve(total_expected);

    std::atomic<bool> ready{false};
    std::atomic<bool> writer_done{false};
    std::exception_ptr thread_error;

    std::thread reader_thread([&, total_expected]() {
        try {
            auto initial = reader->start_reading();
            ASSERT_EQ(static_cast<size_t>(initial.end - initial.begin), size_t(0));
            ready.store(true, std::memory_order_release);

            while (observed.size() < total_expected || !writer_done.load(std::memory_order_acquire)) {
                auto range = reader->wait_for_new_data();
                if (!range.begin || range.begin == range.end) {
                    if (writer_done.load(std::memory_order_acquire) && observed.size() >= total_expected) {
                        break;
                    }
                    continue;
                }

                size_t len = static_cast<size_t>(range.end - range.begin);
                observed.insert(observed.end(), range.begin, range.begin + len);
                reader->done_reading_new_data();

                if (observed.size() >= total_expected) {
                    break;
                }
            }
            reader->done_reading();
        }
        catch (...) {
            thread_error = std::current_exception();
        }
    });

    while (!ready.load(std::memory_order_acquire)) {
        std::this_thread::sleep_for(1ms);
    }

    for (int iter = 0; iter < iterations; ++iter) {
        for (size_t i = 0; i < payload.size(); ++i) {
            payload[i] = 11 + static_cast<int>(i) + iter * 10;
        }
        expected.insert(expected.end(), payload.begin(), payload.end());

        writer.write(payload.data(), payload.size());
        writer.done_writing();
        writer.unblock_global();
    }

    writer_done.store(true, std::memory_order_release);
    writer.unblock_global();

    reader_thread.join();
    if (thread_error) {
        std::rethrow_exception(thread_error);
    }

    ASSERT_EQ(observed.size(), expected.size());
    for (size_t i = 0; i < expected.size(); ++i) {
        ASSERT_EQ(observed[i], expected[i]);
    }
}

TEST_CASE(test_reader_eviction_does_not_underflow_octile_counter)
{
    Temp_ring_dir tmp("guard_underflow");
    const std::string ring_name = "ring_data";
    const size_t ring_elements = pick_ring_elements<uint32_t>(64);
    const size_t trailing_cap = (ring_elements * 3) / 4;

    sintra::Ring_W<uint32_t> writer(tmp.str(), ring_name, ring_elements);
    sintra::Ring_R<uint32_t> reader(tmp.str(), ring_name, ring_elements, trailing_cap);

    const size_t block_elements = ring_elements / 8;
    std::vector<uint32_t> block(block_elements);

    auto write_block = [&](uint32_t seed) {
        for (size_t i = 0; i < block_elements; ++i) {
            block[i] = seed + static_cast<uint32_t>(i);
        }
        writer.write(block.data(), block.size());
        writer.done_writing();
    };

    for (uint32_t i = 0; i < ring_elements * 2; ++i) {
        write_block(i);
    }

    const int slot_index = reader.m_rs_index;
    auto& slot = reader.c.reading_sequences[slot_index].data;

    std::atomic<bool> guard_ready{false};

    std::thread writer_thread([&]{
        while (!guard_ready.load(std::memory_order_acquire)) {
            std::this_thread::yield();
        }
        for (int iter = 0; iter < static_cast<int>(ring_elements * 4); ++iter) {
            write_block(1000u + static_cast<uint32_t>(iter));
        }
    });

    std::thread reader_thread([&]{
        reader.start_reading(trailing_cap);
    });

    auto join_if_joinable = [](std::thread& t) {
        if (t.joinable()) {
            t.join();
        }
    };

    try {
        uint8_t guarded_octile = 0;
        auto guard_deadline = std::chrono::steady_clock::now() + 1s;
        bool guard_observed = false;
        constexpr uint8_t guard_present_mask =
            sintra::Ring<uint32_t, true>::guard_token_present_mask;
        constexpr uint8_t guard_octile_mask =
            sintra::Ring<uint32_t, true>::guard_token_octile_mask;

        while (std::chrono::steady_clock::now() < guard_deadline) {
<<<<<<< HEAD
            sintra::Ring<uint32_t, true>::Reader_slot_state state{slot.slot_state.load(std::memory_order_acquire)};
            if (state.has_guard()) {
                guarded_octile = state.octile();
=======
            uint8_t guard_token = slot.guard_token.load(std::memory_order_acquire);
            if ((guard_token & guard_present_mask) != 0) {
                guarded_octile = guard_token & guard_octile_mask;
>>>>>>> 710d0ba3
                guard_observed = true;
                break;
            }
            std::this_thread::yield();
        }
        ASSERT_TRUE(guard_observed);

        guard_ready.store(true, std::memory_order_release);

        auto eviction_deadline = std::chrono::steady_clock::now() + 2s;
        bool eviction_observed = false;
        while (std::chrono::steady_clock::now() < eviction_deadline) {
            sintra::Ring<uint32_t, true>::Reader_slot_state state{slot.slot_state.load(std::memory_order_acquire)};
            if (state.status() == sintra::Ring<uint32_t, true>::READER_STATE_EVICTED) {
                eviction_observed = true;
                break;
            }
            std::this_thread::yield();
        }
        ASSERT_TRUE(eviction_observed);

        join_if_joinable(reader_thread);
        join_if_joinable(writer_thread);

        const uint64_t guard_mask = uint64_t(1) << (guarded_octile * 8);

        reader.c.read_access.fetch_add(guard_mask, std::memory_order_release);
<<<<<<< HEAD
        sintra::Ring<uint32_t, true>::Reader_slot_state restored_state{
            guarded_octile, true, sintra::Ring<uint32_t, true>::READER_STATE_ACTIVE};
        slot.slot_state.store(restored_state.packed, std::memory_order_release);
=======
        slot.guard_token.store(
            static_cast<uint8_t>(guard_present_mask | guarded_octile),
            std::memory_order_release);
        slot.status.store(sintra::Ring<uint32_t, true>::READER_STATE_ACTIVE, std::memory_order_release);
>>>>>>> 710d0ba3

        reader.done_reading();

        uint64_t read_access = reader.c.read_access.load(std::memory_order_acquire);
        uint8_t guard_count = static_cast<uint8_t>((read_access >> (guarded_octile * 8)) & 0xffu);

        ASSERT_EQ(0u, static_cast<unsigned>(guard_count));
    }
    catch (...) {
        join_if_joinable(reader_thread);
        join_if_joinable(writer_thread);
        throw;
    }
}

TEST_CASE(test_slow_reader_eviction_restores_status)
{
    Temp_ring_dir tmp("eviction_status");
    const size_t ring_elements = pick_ring_elements<uint64_t>(128);
    const size_t trailing_cap  = (ring_elements * 3) / 4;

    sintra::Ring_R<uint64_t> reader(tmp.str(), "ring_data", ring_elements, trailing_cap);

    auto& control = reader.c;
    auto& slot    = control.reading_sequences[reader.m_rs_index].data;

    const auto trailing_idx = sintra::mod_pos_i64(
        static_cast<int64_t>(reader.m_reading_sequence->load(std::memory_order_acquire)) -
        static_cast<int64_t>(reader.m_max_trailing_elements),
        reader.m_num_elements);
    const auto trailing_octile = (8 * trailing_idx) / reader.m_num_elements;

    reader.m_trailing_octile = static_cast<uint8_t>(trailing_octile);
<<<<<<< HEAD

    const uint64_t guard_mask = uint64_t(1) << (8 * trailing_octile);
    control.read_access.store(guard_mask, std::memory_order_relaxed);

    // Set up initial state with guard
    sintra::Ring<uint64_t, true>::Reader_slot_state initial_state{
        static_cast<uint8_t>(trailing_octile), true, sintra::Ring<uint64_t, true>::READER_STATE_ACTIVE};
    slot.slot_state.store(initial_state.packed, std::memory_order_relaxed);

    // Simulate eviction
    sintra::Ring<uint64_t, true>::Reader_slot_state evicted_state{
        static_cast<uint8_t>(trailing_octile), false, sintra::Ring<uint64_t, true>::READER_STATE_EVICTED};
    slot.slot_state.store(evicted_state.packed, std::memory_order_relaxed);
    control.read_access.fetch_sub(guard_mask, std::memory_order_relaxed);
=======
    slot.trailing_octile.store(static_cast<uint8_t>(trailing_octile), std::memory_order_release);

    const uint64_t guard_mask = uint64_t(1) << (8 * trailing_octile);
    control.read_access.store(guard_mask, std::memory_order_release);
    constexpr uint8_t guard_present_mask_u64 =
        sintra::Ring<uint64_t, true>::guard_token_present_mask;
    slot.guard_token.store(
        static_cast<uint8_t>(guard_present_mask_u64 | static_cast<uint8_t>(trailing_octile)),
        std::memory_order_release);
    slot.status.store(sintra::Ring<uint64_t, true>::READER_STATE_ACTIVE, std::memory_order_release);

    slot.guard_token.store(0, std::memory_order_release);
    slot.status.store(sintra::Ring<uint64_t, true>::READER_STATE_EVICTED, std::memory_order_release);
    control.read_access.fetch_sub(guard_mask, std::memory_order_release);
>>>>>>> 710d0ba3

    reader.done_reading_new_data();

    sintra::Ring<uint64_t, true>::Reader_slot_state restored_state{slot.slot_state.load(std::memory_order_acquire)};
    const auto expected_status = sintra::Ring<uint64_t, true>::READER_STATE_ACTIVE;
    ASSERT_EQ(expected_status, restored_state.status());
}

TEST_CASE(test_streaming_reader_status_restored_after_eviction)
{
    Temp_ring_dir tmp("streaming_eviction_state");
    const size_t ring_elements = pick_ring_elements<uint32_t>(64);
    const size_t trailing_cap  = (ring_elements * 3) / 4;

    sintra::Ring_R<uint32_t> reader(tmp.str(), "ring_data", ring_elements, trailing_cap);
    auto& control = reader.c;
    auto& slot    = control.reading_sequences[reader.m_rs_index].data;

    const auto initial_leading =
        static_cast<sintra::sequence_counter_type>(trailing_cap + ring_elements / 8);
    const auto initial_reading = initial_leading - static_cast<sintra::sequence_counter_type>(ring_elements / 8);

    control.leading_sequence.store(initial_leading, std::memory_order_release);
    reader.m_reading_sequence->store(initial_reading, std::memory_order_release);
    slot.v.store(initial_reading, std::memory_order_release);
<<<<<<< HEAD
    control.read_access.store(0, std::memory_order_relaxed);

    sintra::Ring<uint32_t, true>::Reader_slot_state init_state{
        0, false, sintra::Ring<uint32_t, true>::READER_STATE_ACTIVE};
    slot.slot_state.store(init_state.packed, std::memory_order_relaxed);
=======
    control.read_access.store(0, std::memory_order_release);
    slot.guard_token.store(0, std::memory_order_release);
    slot.status.store(sintra::Ring<uint32_t, true>::READER_STATE_ACTIVE, std::memory_order_release);
>>>>>>> 710d0ba3

    auto first_range = reader.wait_for_new_data();
    ASSERT_TRUE(first_range.end >= first_range.begin);
    reader.done_reading_new_data();

    sintra::Ring<uint32_t, true>::Reader_slot_state current_state{slot.slot_state.load(std::memory_order_acquire)};
    const uint8_t guarded_octile = current_state.octile();
    const uint64_t guard_mask     = uint64_t(1) << (8 * guarded_octile);

<<<<<<< HEAD
    // Simulate eviction by clearing guard and setting evicted status
    sintra::Ring<uint32_t, true>::Reader_slot_state evict_state{
        guarded_octile, false, sintra::Ring<uint32_t, true>::READER_STATE_EVICTED};
    uint8_t expected_packed = current_state.packed;
    ASSERT_TRUE(slot.slot_state.compare_exchange_strong(
        expected_packed, evict_state.packed, std::memory_order_acq_rel));
=======
    constexpr uint8_t guard_present_mask_u32 =
        sintra::Ring<uint32_t, true>::guard_token_present_mask;
    constexpr uint8_t guard_octile_mask_u32 =
        sintra::Ring<uint32_t, true>::guard_token_octile_mask;
    uint8_t guard_snapshot = slot.guard_token.exchange(0, std::memory_order_acq_rel);
    ASSERT_TRUE((guard_snapshot & guard_present_mask_u32) != 0);
    ASSERT_EQ(guarded_octile, guard_snapshot & guard_octile_mask_u32);
>>>>>>> 710d0ba3
    control.read_access.fetch_sub(guard_mask, std::memory_order_acq_rel);

    control.leading_sequence.fetch_add(ring_elements / 4, std::memory_order_release);
    reader.m_reading_sequence->fetch_sub(ring_elements / 4, std::memory_order_release);
    slot.v.fetch_sub(ring_elements / 4, std::memory_order_release);

    auto second_range = reader.wait_for_new_data();
    ASSERT_TRUE(second_range.end >= second_range.begin);
    reader.done_reading_new_data();

    const auto active_state = sintra::Ring<uint32_t, true>::READER_STATE_ACTIVE;
    sintra::Ring<uint32_t, true>::Reader_slot_state final_state{slot.slot_state.load(std::memory_order_acquire)};
    ASSERT_EQ(active_state, final_state.status());

    ASSERT_NO_THROW({
        reader.start_reading();
        reader.done_reading();
    });
}

STRESS_TEST(stress_multi_reader_throughput)
{
    Temp_ring_dir tmp("stress_multi");
    size_t ring_elements = pick_ring_elements<uint64_t>(512);
    const size_t max_trailing = (ring_elements * 3) / 4;
    const size_t reader_count = 3;
    const size_t chunk = std::max<size_t>(1, ring_elements / 16);
    const size_t total_messages = chunk * 64;

    sintra::Ring_W<uint64_t> writer(tmp.str(), "ring_data", ring_elements);

    std::atomic<bool> writer_done{false};
    std::vector<std::vector<uint64_t>> reader_results(reader_count);
    std::vector<std::exception_ptr> reader_errors(reader_count);
    std::vector<std::atomic<bool>> reader_ready(reader_count);
    std::vector<std::atomic<bool>> reader_evicted(reader_count);
    for (auto& flag : reader_ready) { flag.store(false, std::memory_order_release); }
    for (auto& flag : reader_evicted) { flag.store(false, std::memory_order_release); }

    std::vector<std::thread> reader_threads;
    reader_threads.reserve(reader_count);
    for (size_t rid = 0; rid < reader_count; ++rid) {
        reader_threads.emplace_back([&, rid]() {
            try {
                sintra::Ring_R<uint64_t> reader(tmp.str(), "ring_data", ring_elements, max_trailing);
                auto initial = reader.start_reading();
                ASSERT_EQ(static_cast<size_t>(initial.end - initial.begin), size_t(0));
                reader_ready[rid].store(true, std::memory_order_release);

                while (!writer_done.load(std::memory_order_acquire) || reader_results[rid].size() < total_messages) {
                    auto range = reader.wait_for_new_data();
                    if (reader.consume_eviction_notification()) {
                        reader_evicted[rid].store(true, std::memory_order_release);
                        continue;
                    }
                    if (!range.begin || range.begin == range.end) {
                        if (writer_done.load(std::memory_order_acquire)) {
                            break;
                        }
                        continue;
                    }
                    size_t len = static_cast<size_t>(range.end - range.begin);
                    reader_results[rid].insert(reader_results[rid].end(), range.begin, range.begin + len);
                    reader.done_reading_new_data();
                }
                reader.done_reading();
                if (reader.consume_eviction_notification()) {
                    reader_evicted[rid].store(true, std::memory_order_release);
                }
            }
            catch (...) {
                reader_errors[rid] = std::current_exception();
                reader_ready[rid].store(true, std::memory_order_release);
            }
        });
    }

    for (size_t rid = 0; rid < reader_count; ++rid) {
        while (!reader_ready[rid].load(std::memory_order_acquire)) {
            std::this_thread::sleep_for(1ms);
        }
    }

    std::exception_ptr writer_error;
    std::thread writer_thread([&]() {
        try {
            std::vector<uint64_t> buffer(chunk);
            uint64_t seq = 0;
            while (seq < total_messages) {
                size_t count = std::min(chunk, static_cast<size_t>(total_messages - seq));
                for (size_t i = 0; i < count; ++i) {
                    buffer[i] = seq + i;
                }
                writer.write(buffer.data(), count);
                writer.done_writing();
                seq += count;
            }
        }
        catch (...) {
            writer_error = std::current_exception();
        }
        writer_done.store(true, std::memory_order_release);
        writer.unblock_global();
    });

    writer_thread.join();
    for (size_t rid = 0; rid < reader_count; ++rid) {
        reader_threads[rid].join();
    }

    auto diagnostics = writer.get_diagnostics();
    const bool has_overflow = diagnostics.reader_lag_overflow_count > 0;
    const bool has_regressions = diagnostics.reader_sequence_regressions > 0;
    const bool has_evictions = diagnostics.reader_eviction_count > 0;
    if (has_overflow || has_regressions || has_evictions) {
        std::cerr << "[sintra::ring] diagnostics: max_reader_lag="
                  << diagnostics.max_reader_lag
                  << ", overflow_count=" << diagnostics.reader_lag_overflow_count
                  << ", worst_overflow_lag=" << diagnostics.worst_overflow_lag
                  << ", sequence_regressions=" << diagnostics.reader_sequence_regressions
                  << ", eviction_count=" << diagnostics.reader_eviction_count
                  << std::endl;

        if (diagnostics.last_evicted_reader_index != std::numeric_limits<uint32_t>::max()) {
            std::cerr << "    last_evicted_reader_index=" << diagnostics.last_evicted_reader_index
                      << ", reader_sequence=" << diagnostics.last_evicted_reader_sequence
                      << ", writer_sequence=" << diagnostics.last_evicted_writer_sequence
                      << ", reader_octile=" << diagnostics.last_evicted_reader_octile
                      << std::endl;
        }

        if (diagnostics.last_overflow_reader_index != std::numeric_limits<uint32_t>::max()) {
            std::cerr << "    last_overflow_reader_index=" << diagnostics.last_overflow_reader_index
                      << ", reader_sequence=" << diagnostics.last_overflow_reader_sequence
                      << ", leading_sequence=" << diagnostics.last_overflow_leading_sequence
                      << ", last_consumed=" << diagnostics.last_overflow_last_consumed
                      << std::endl;
        }
    }

    if (writer_error) {
        std::rethrow_exception(writer_error);
    }
    for (auto& err : reader_errors) {
        if (err) {
            std::rethrow_exception(err);
        }
    }

    bool any_reader_evicted = false;
    for (auto& flag : reader_evicted) {
        any_reader_evicted = any_reader_evicted || flag.load(std::memory_order_acquire);
    }

    for (auto& results : reader_results) {
        for (size_t i = 0; i < results.size(); ++i) {
            ASSERT_LT(results[i], total_messages);
            if (i > 0) {
                ASSERT_GT(results[i], results[i - 1]);
            }
        }
    }

    const bool diagnostics_recorded_eviction = diagnostics.reader_eviction_count > 0u;

    if (any_reader_evicted) {
        // A slow reader that gets evicted is expected to miss at least one publication. In
        // that scenario the ring guarantees ordering, but not completeness, so we only
        // assert that diagnostics captured the eviction and skip the strict per-value
        // comparison that assumes zero loss.
        ASSERT_TRUE(diagnostics_recorded_eviction);
        return;
    }

    ASSERT_FALSE(diagnostics_recorded_eviction);

    for (auto& results : reader_results) {
        ASSERT_EQ(results.size(), total_messages);
        for (size_t i = 0; i < total_messages; ++i) {
            ASSERT_EQ(results[i], static_cast<uint64_t>(i));
        }
    }
}

STRESS_TEST(stress_attach_detach_readers)
{
    Temp_ring_dir tmp("stress_attach_detach");
    size_t ring_elements = pick_ring_elements<int>(256);
    sintra::Ring_W<int> writer(tmp.str(), "ring_data", ring_elements);

    std::vector<int> payload(ring_elements / 16, 42);
    writer.write(payload.data(), payload.size());
    writer.done_writing();

    for (int i = 0; i < 64; ++i) {
        sintra::Ring_R<int> reader(tmp.str(), "ring_data", ring_elements, (ring_elements * 3) / 4);
        auto snapshot = sintra::make_snapshot(reader, payload.size());
        auto range = snapshot.range();
        ASSERT_EQ(static_cast<size_t>(range.end - range.begin), payload.size());
        for (auto ptr = range.begin; ptr != range.end; ++ptr) {
            ASSERT_EQ(*ptr, 42);
        }
    }
}

std::vector<const Test_case*> select_tests(
    bool include_unit,
    bool include_stress,
    const std::vector<std::string>& selectors)
{
    std::vector<const Test_case*> tests_to_run;

    auto append_test = [&](const Test_case& test) {
        if (!include_stress && test.is_stress) {
            return;
        }
        if (!include_unit && !test.is_stress) {
            return;
        }
        tests_to_run.push_back(&test);
    };

    if (selectors.empty()) {
        for (const auto& test : registry()) {
            append_test(test);
        }
        return tests_to_run;
    }

    for (const auto& selector : selectors) {
        auto pos = selector.find(':');
        if (pos == std::string::npos) {
            std::cerr << "Invalid test selector '" << selector
                      << "'. Expected format <category>:<name>." << std::endl;
            return {};
        }

        auto category = selector.substr(0, pos);
        auto name = selector.substr(pos + 1);
        bool want_stress;
        if (category == "unit") {
            want_stress = false;
            if (!include_unit) {
                std::cerr << "Requested unit test '" << name
                          << "' but unit tests are disabled via command-line flags." << std::endl;
                return {};
            }
        }
        else if (category == "stress") {
            want_stress = true;
            if (!include_stress) {
                std::cerr << "Requested stress test '" << name
                          << "' but stress tests are disabled via command-line flags." << std::endl;
                return {};
            }
        }
        else {
            std::cerr << "Unknown test category '" << category
                      << "' in selector '" << selector << "'." << std::endl;
            return {};
        }

        const Test_case* match = nullptr;
        for (const auto& test : registry()) {
            if (test.name == name && test.is_stress == want_stress) {
                match = &test;
                break;
            }
        }

        if (!match) {
            std::cerr << "No " << (want_stress ? "stress" : "unit")
                      << " test named '" << name << "' found." << std::endl;
            return {};
        }

        tests_to_run.push_back(match);
    }

    return tests_to_run;
}

int run_tests(bool include_unit, bool include_stress, const std::vector<std::string>& selectors)
{
    int failures = 0;
    size_t executed = 0;
    auto tests_to_run = select_tests(include_unit, include_stress, selectors);

    if (tests_to_run.empty()) {
        if (!selectors.empty()) {
            return 2;
        }
        std::cout << "==== Summary ====" << '\n';
        std::cout << "Tests executed: 0 / " << registry().size() << '\n';
        std::cout << "Failures: 0" << '\n';
        return 0;
    }

    for (const auto* test : tests_to_run) {
        ++executed;
        try {
            test->fn();
            std::cout << "[PASS] " << test->name << '\n';
        }
        catch (const Assertion_error& ex) {
            ++failures;
            std::cerr << "[FAIL] " << test->name << " - " << ex.what() << '\n';
        }
        catch (const std::exception& ex) {
            ++failures;
            std::cerr << "[FAIL] " << test->name << " - unexpected exception: " << ex.what() << '\n';
        }
        catch (...) {
            ++failures;
            std::cerr << "[FAIL] " << test->name << " - unknown exception" << '\n';
        }
    }
    std::cout << "==== Summary ====" << '\n';
    std::cout << "Tests executed: " << executed << " / " << registry().size() << '\n';
    std::cout << "Failures: " << failures << '\n';
    return failures == 0 ? 0 : 1;
}

} // namespace

int main(int argc, char** argv)
{
    bool include_unit = true;
    bool include_stress = true;
    bool list_tests = false;
    std::vector<std::string> selectors;

    for (int i = 1; i < argc; ++i) {
        std::string_view arg(argv[i]);
        if (arg == "--stress-only") {
            include_unit = false;
            include_stress = true;
        }
        else
        if (arg == "--skip-stress") {
            include_stress = false;
        }
        else
        if (arg == "--unit-only") {
            include_unit = true;
            include_stress = false;
        }
        else
        if (arg == "--list-tests") {
            list_tests = true;
        }
        else
        if (arg == "--run" && i + 1 < argc) {
            selectors.emplace_back(argv[++i]);
        }
        else if (arg == "--run") {
            std::cerr << "--run requires an argument" << std::endl;
            return 2;
        }
    }

    if (list_tests) {
        for (const auto& test : registry()) {
            std::cout << (test.is_stress ? "stress:" : "unit:") << test.name << '\n';
        }
        return 0;
    }

    return run_tests(include_unit, include_stress, selectors);
}<|MERGE_RESOLUTION|>--- conflicted
+++ resolved
@@ -446,15 +446,9 @@
             sintra::Ring<uint32_t, true>::guard_token_octile_mask;
 
         while (std::chrono::steady_clock::now() < guard_deadline) {
-<<<<<<< HEAD
             sintra::Ring<uint32_t, true>::Reader_slot_state state{slot.slot_state.load(std::memory_order_acquire)};
             if (state.has_guard()) {
                 guarded_octile = state.octile();
-=======
-            uint8_t guard_token = slot.guard_token.load(std::memory_order_acquire);
-            if ((guard_token & guard_present_mask) != 0) {
-                guarded_octile = guard_token & guard_octile_mask;
->>>>>>> 710d0ba3
                 guard_observed = true;
                 break;
             }
@@ -482,16 +476,9 @@
         const uint64_t guard_mask = uint64_t(1) << (guarded_octile * 8);
 
         reader.c.read_access.fetch_add(guard_mask, std::memory_order_release);
-<<<<<<< HEAD
         sintra::Ring<uint32_t, true>::Reader_slot_state restored_state{
             guarded_octile, true, sintra::Ring<uint32_t, true>::READER_STATE_ACTIVE};
         slot.slot_state.store(restored_state.packed, std::memory_order_release);
-=======
-        slot.guard_token.store(
-            static_cast<uint8_t>(guard_present_mask | guarded_octile),
-            std::memory_order_release);
-        slot.status.store(sintra::Ring<uint32_t, true>::READER_STATE_ACTIVE, std::memory_order_release);
->>>>>>> 710d0ba3
 
         reader.done_reading();
 
@@ -525,7 +512,6 @@
     const auto trailing_octile = (8 * trailing_idx) / reader.m_num_elements;
 
     reader.m_trailing_octile = static_cast<uint8_t>(trailing_octile);
-<<<<<<< HEAD
 
     const uint64_t guard_mask = uint64_t(1) << (8 * trailing_octile);
     control.read_access.store(guard_mask, std::memory_order_relaxed);
@@ -540,22 +526,6 @@
         static_cast<uint8_t>(trailing_octile), false, sintra::Ring<uint64_t, true>::READER_STATE_EVICTED};
     slot.slot_state.store(evicted_state.packed, std::memory_order_relaxed);
     control.read_access.fetch_sub(guard_mask, std::memory_order_relaxed);
-=======
-    slot.trailing_octile.store(static_cast<uint8_t>(trailing_octile), std::memory_order_release);
-
-    const uint64_t guard_mask = uint64_t(1) << (8 * trailing_octile);
-    control.read_access.store(guard_mask, std::memory_order_release);
-    constexpr uint8_t guard_present_mask_u64 =
-        sintra::Ring<uint64_t, true>::guard_token_present_mask;
-    slot.guard_token.store(
-        static_cast<uint8_t>(guard_present_mask_u64 | static_cast<uint8_t>(trailing_octile)),
-        std::memory_order_release);
-    slot.status.store(sintra::Ring<uint64_t, true>::READER_STATE_ACTIVE, std::memory_order_release);
-
-    slot.guard_token.store(0, std::memory_order_release);
-    slot.status.store(sintra::Ring<uint64_t, true>::READER_STATE_EVICTED, std::memory_order_release);
-    control.read_access.fetch_sub(guard_mask, std::memory_order_release);
->>>>>>> 710d0ba3
 
     reader.done_reading_new_data();
 
@@ -581,17 +551,11 @@
     control.leading_sequence.store(initial_leading, std::memory_order_release);
     reader.m_reading_sequence->store(initial_reading, std::memory_order_release);
     slot.v.store(initial_reading, std::memory_order_release);
-<<<<<<< HEAD
     control.read_access.store(0, std::memory_order_relaxed);
 
     sintra::Ring<uint32_t, true>::Reader_slot_state init_state{
         0, false, sintra::Ring<uint32_t, true>::READER_STATE_ACTIVE};
     slot.slot_state.store(init_state.packed, std::memory_order_relaxed);
-=======
-    control.read_access.store(0, std::memory_order_release);
-    slot.guard_token.store(0, std::memory_order_release);
-    slot.status.store(sintra::Ring<uint32_t, true>::READER_STATE_ACTIVE, std::memory_order_release);
->>>>>>> 710d0ba3
 
     auto first_range = reader.wait_for_new_data();
     ASSERT_TRUE(first_range.end >= first_range.begin);
@@ -601,22 +565,12 @@
     const uint8_t guarded_octile = current_state.octile();
     const uint64_t guard_mask     = uint64_t(1) << (8 * guarded_octile);
 
-<<<<<<< HEAD
     // Simulate eviction by clearing guard and setting evicted status
     sintra::Ring<uint32_t, true>::Reader_slot_state evict_state{
         guarded_octile, false, sintra::Ring<uint32_t, true>::READER_STATE_EVICTED};
     uint8_t expected_packed = current_state.packed;
     ASSERT_TRUE(slot.slot_state.compare_exchange_strong(
         expected_packed, evict_state.packed, std::memory_order_acq_rel));
-=======
-    constexpr uint8_t guard_present_mask_u32 =
-        sintra::Ring<uint32_t, true>::guard_token_present_mask;
-    constexpr uint8_t guard_octile_mask_u32 =
-        sintra::Ring<uint32_t, true>::guard_token_octile_mask;
-    uint8_t guard_snapshot = slot.guard_token.exchange(0, std::memory_order_acq_rel);
-    ASSERT_TRUE((guard_snapshot & guard_present_mask_u32) != 0);
-    ASSERT_EQ(guarded_octile, guard_snapshot & guard_octile_mask_u32);
->>>>>>> 710d0ba3
     control.read_access.fetch_sub(guard_mask, std::memory_order_acq_rel);
 
     control.leading_sequence.fetch_add(ring_elements / 4, std::memory_order_release);
