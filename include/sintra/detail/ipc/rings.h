// Copyright (c) 2025, Ioannis Makris
// Licensed under the BSD 2-Clause License, see LICENSE.md file for details.

/* ipc_rings.h  —  SINTRA SPMC IPC Ring
 *
 * ─────────────────────────────────────────────────────────────────────────────
 * WHAT THIS IS
 * ------------
 * A single-producer / multiple-consumer (SPMC) inter-process circular ring
 * buffer that uses the “magic ring” trick (double virtual mapping of the same
 * file back-to-back) so wrap-around reads and writes are linear in memory.
 *
 * WHEN TO USE
 * -----------
 * High-throughput, low-latency IPC where one writer emits variable-sized
 * messages and many independent readers consume with minimal contention
 * (telemetry, logging, streaming analytics).
 *
 * CONSTRAINTS & RECOMMENDATIONS
 * -----------------------------
 *  • Elements & octiles:
 *      - The ring is conceptually split into 8 equal “octiles”.
 *      - REQUIRED: num_elements % 8 == 0 (we guard per-octile).
 *  • Page / granularity alignment:
 *      - REQUIRED: data region size (num_elements * sizeof(T)) must be a
 *        multiple of the system’s mapping granularity:
 *          • Windows: allocation granularity (dwAllocationGranularity)
 *          • POSIX: page size
 *        We assert this at attach() time.
 *  • Power-of-two size:
 *      - RECOMMENDED (not strictly required): choose power-of-two sizes.
 *        Our helper that proposes configurations typically does that.
 *
 * PUBLISH / MEMORY ORDERING SEMANTICS
 * -----------------------------------
 *  • The writer first writes elements into the mapped region (plain stores),
 *    then calls done_writing(), which atomically publishes the new
 *    leading_sequence (last published element is leading_sequence - 1).
 *  • Readers use the published leading_sequence to compute their readable range.
 *
 * WRITE BOUNDS
 * ------------
 *  • Each write must fit within a single octile (<= ring_size/8 elements).
 *    This ensures the writer only needs to check & spin on at most one octile’s
 *    read guard (fast path with minimal contention).
 *
 * READER SNAPSHOTS & VALIDITY
 * ---------------------------
 *  • start_reading() returns a snapshot range into the shared memory mapping.
 *  • The snapshot remains valid until overwritten; i.e., until the writer
 *    advances far enough that the reader’s trailing guard octile would be
 *    surpassed and reclaimed by the writer.
 *  • start_reading() must be paired with done_reading().
 *    Calling start_reading() again, while a snapshot is active, throws.
 *
 * READER CAP
 * ----------
 *  • Effective maximum readers = min(255, max_process_index).
 *    - The control block allocates per-reader state arrays sized by
 *      max_process_index; and the octile guard uses an 8×1-byte pattern which
 *      caps actively guarded readers at 255.
 *
 * READER EVICTION (WHEN ENABLED)
 * ------------------------------
 *  • If SINTRA_ENABLE_SLOW_READER_EVICTION is defined, the writer can evict
 *    a reader that is blocking its progress.
 *  • A reader is considered "slow" if it holds a guard and its last-read
 *    sequence is more than one full ring buffer's length behind the writer.
 *  • Eviction forcefully clears the reader's guard and sets its status to
 *    EVICTED. The reader's next call to start_reading() will throw a
 *    ring_reader_evicted_exception, forcing it to re-attach.
 *
 * LIFECYCLE & CLEANUP
 * -------------------
 *  • Two files exist: a data file (double-mapped) and a control file
 *    (atomics, semaphores, per-reader state).
 *  • Any process may create; subsequent processes attach.
 *  • Each Ring_R object acquires a unique "reader slot" at construction and
 *    releases it on normal destruction.
 *  • The *last* detaching process removes BOTH files.
 *
 * PLATFORM MAPPING OVERVIEW
 * -------------------------
 *  • Windows:
 *      - Reserve address space (2× region + granularity) via ::VirtualAlloc.
 *      - Apply the historical rounding to preserve layout parity:
 *            char* ptr = (char*)(
 *                (uintptr_t)((char*)mem + granularity) & ~((uintptr_t)granularity - 1)
 *            );
 *      - Release the reservation and immediately map the file twice contiguously,
 *        expecting the OS to reuse the address.
 *  • Linux / POSIX:
 *      - Reserve a 2× span with mmap(NULL, 2*size, PROT_NONE, MAP_PRIVATE|MAP_ANONYMOUS, ...).
 *      - Map the file TWICE into that span using MAP_FIXED (by design replaces
 *        the reservation). Do NOT use MAP_FIXED_NOREPLACE for this step.
 *      - Use ptr = mem (mmap returns a page-aligned address).
 *      - On ANY failure after reserving, munmap the 2× span before returning.
 */

#pragma once

// ─── Project config & utilities (kept as in original codebase) ───────────────
#include "../config.h"      // configuration constants for adaptive waiting, cache sizes, etc.
#include "../get_wtime.h"   // high-res wall clock (used by adaptive reader policy)
#include "../id_types.h"    // ID and type aliases as used by the project

// ─── STL / stdlib ────────────────────────────────────────────────────────────
#include <algorithm>     // std::reverse
#include <array>
#include <atomic>
#include <cassert>
#include <cerrno>
#include <chrono>
#include <cstddef>       // std::byte
#include <cstring>       // std::strlen
#include <cstdint>
#include <filesystem>
#include <functional>
#include <fstream>
#include <limits>
#include <memory>
#include <mutex>         // std::once_flag, std::call_once
#include <stdexcept>
#include <string>
#include <system_error>
#include <thread>
#include <type_traits>
#include <new>
#include <utility>
#include <vector>

// ─── Interprocess Primitives ─────────────────────────────────────────────────
#include "../ipc/file_mapping.h"
#include "../ipc/mutex.h"
#include "../ipc/semaphore.h"

#include "../ipc/platform_utils.h"

// Enables the writer to forcefully evict readers that are too slow.
#ifndef SINTRA_ENABLE_SLOW_READER_EVICTION
#define SINTRA_ENABLE_SLOW_READER_EVICTION
#endif

// If eviction is enabled, this is the approximate stall budget (in microseconds)
// the writer will tolerate before triggering an eviction scan. Override with a
// compile-time value tailored to your deployment if desired.
#ifndef SINTRA_EVICTION_SPIN_BUDGET_US
// Give readers a wider scheduling window (5ms by default) before the writer
// initiates an eviction pass. The previous 500µs budget was occasionally too
// tight on heavily loaded macOS runners, where short deschedules allowed the
// writer to evict still-progressing readers and triggered data overflows.
#define SINTRA_EVICTION_SPIN_BUDGET_US 5000u
#endif

#ifndef SINTRA_EVICTION_LAG_RINGS
#define SINTRA_EVICTION_LAG_RINGS 1u  // reader is "slow" if > N rings behind
#endif

// ─────────────────────────────────────────────────────────────────────────────

namespace sintra {

namespace fs  = std::filesystem;
namespace ipc = detail::ipc;

using sequence_counter_type = uint64_t;

struct Ring_diagnostics
{
    sequence_counter_type max_reader_lag             = 0;
    sequence_counter_type worst_overflow_lag         = 0;
    uint64_t              reader_lag_overflow_count  = 0;
    uint64_t              reader_sequence_regressions = 0;
    uint64_t              reader_eviction_count      = 0;
    uint32_t              last_evicted_reader_index  = std::numeric_limits<uint32_t>::max();
    sequence_counter_type last_evicted_reader_sequence = 0;
    sequence_counter_type last_evicted_writer_sequence = 0;
    uint32_t              last_evicted_reader_octile = std::numeric_limits<uint32_t>::max();
    uint32_t              last_overflow_reader_index = std::numeric_limits<uint32_t>::max();
    sequence_counter_type last_overflow_reader_sequence = 0;
    sequence_counter_type last_overflow_leading_sequence = 0;
    sequence_counter_type last_overflow_last_consumed = 0;
};
constexpr auto invalid_sequence = ~sequence_counter_type(0);

//==============================================================================
// Suggested ring configurations helper
//==============================================================================

/**
 * Compute candidate ring sizes (in element counts) between min_elements and the
 * maximum byte size constraint, with up to max_subdivisions sizes. The algorithm
 * prefers power-of-two-like sizes aligned to the system’s page size so that
 * double-mapping constraints are naturally satisfied.
 *
 * Constraints embodied here:
 *  • The base size (bytes) is the LCM(sizeof(T), page_size).
 *  • The resulting region sizes are multiples of the page size.
 *  • The element count MUST be a multiple of 8 (octiles). We ensure the base
 *    size respects that when the caller chooses from the returned set.
 */
template <typename T>
std::vector<size_t> get_ring_configurations(
    size_t min_elements, size_t max_size, size_t max_subdivisions)
{
    auto gcd = [](size_t m, size_t n) {
        size_t tmp;
        while (m) { tmp = m; m = n % m; n = tmp; }
        return n;
    };
    auto lcm = [=](size_t m, size_t n) {
        return m / gcd(m, n) * n;
    };

    size_t page_size = system_page_size();
    // Round up to a page-size multiple that is also a multiple of sizeof(T)
    size_t base_size = lcm(sizeof(T), page_size);

    // Respect caller’s minimum element constraint
    size_t min_size = std::max(min_elements * sizeof(T), base_size);
    size_t tmp_size = base_size;

    std::vector<size_t> ret;

    // Find the largest power-of-two-ish size <= max_size
    while (tmp_size * 2 <= max_size) {
        tmp_size *= 2;
    }

    // Produce up to max_subdivisions sizes by halving down
    for (size_t i = 0; i < max_subdivisions && tmp_size >= min_size; i++) {
        // (Caller must still ensure multiple-of-8 elements.)
        ret.push_back(tmp_size / sizeof(T));
        tmp_size /= 2;
    }

    std::reverse(ret.begin(), ret.end());
    return ret;
}

//==============================================================================
// Lightweight range view
//==============================================================================

template <typename T>
struct Range {
    T* begin = nullptr;
    T* end   = nullptr;
};

//==============================================================================
// Small helper types
//==============================================================================

class ring_acquisition_failure_exception : public std::runtime_error {
public:
    ring_acquisition_failure_exception() : std::runtime_error("Failed to acquire ring buffer.") {}
};

class ring_reader_evicted_exception : public std::runtime_error {
public:
    ring_reader_evicted_exception() : std::runtime_error(
              "Ring reader was evicted by the writer due to being too slow.") {}
};

// A binary semaphore tailored for the ring's reader wakeup policy.
class sintra_ring_semaphore
{
public:
    sintra_ring_semaphore() = default;
    sintra_ring_semaphore(const sintra_ring_semaphore&) = delete;
    sintra_ring_semaphore& operator=(const sintra_ring_semaphore&) = delete;

    ~sintra_ring_semaphore() { destroy(); }

    // Wakes all readers in an ordered fashion (used by writer after publishing).
    void post_ordered()
    {
        ensure_initialized().post_ordered();
    }

    // Wakes a single reader in an unordered fashion (used by local unblocks).
    void post_unordered()
    {
        ensure_initialized().post_unordered();
    }

    // Wait returns true if the wakeup was unordered and no ordered post happened since.
    bool wait()
    {
        return ensure_initialized().wait();
    }

    void release_local_handle() noexcept
    {
        if (is_initialized()) {
            access().release_local_handle();
        }
    }

private:
    struct impl : detail::interprocess_semaphore
    {
        impl() : detail::interprocess_semaphore(0) {}

        void post_ordered()
        {
            if (unordered.load(std::memory_order_seq_cst)) {
                unordered.store(false, std::memory_order_seq_cst);
            }
            else if (!posted.test_and_set(std::memory_order_seq_cst)) {
                this->post();
            }
        }

        void post_unordered()
        {
            if (!posted.test_and_set(std::memory_order_seq_cst)) {
                unordered.store(true, std::memory_order_seq_cst);
                this->post();
            }
        }

        bool wait()
        {
            detail::interprocess_semaphore::wait();
            posted.clear(std::memory_order_seq_cst);
            return unordered.exchange(false, std::memory_order_seq_cst);
        }

        std::atomic_flag posted = ATOMIC_FLAG_INIT;
        std::atomic<bool> unordered{false};
    };

    static constexpr uint8_t state_uninitialized = 0;
    static constexpr uint8_t state_initializing  = 1;
    static constexpr uint8_t state_initialized   = 2;

    bool is_initialized() const noexcept
    {
        return m_state.load(std::memory_order_seq_cst) == state_initialized;
    }

    impl& access() noexcept
    {
        return *std::launder(reinterpret_cast<impl*>(&m_storage));
    }

    const impl& access() const noexcept
    {
        return *std::launder(reinterpret_cast<const impl*>(&m_storage));
    }

    impl& ensure_initialized()
    {
        while (true) {
            uint8_t current = m_state.load(std::memory_order_seq_cst);
            if (current == state_initialized) {
                return access();
            }
            if (current == state_uninitialized) {
                if (m_state.compare_exchange_strong(
                        current,
                        state_initializing,
                        std::memory_order_seq_cst,
                        std::memory_order_seq_cst))
                {
                    try {
                        new (&m_storage) impl();
                        m_state.store(state_initialized, std::memory_order_seq_cst);
                        return access();
                    }
                    catch (...) {
                        m_state.store(state_uninitialized, std::memory_order_seq_cst);
                        throw;
                    }
                }
            }
            std::this_thread::yield();
        }
    }

    void destroy() noexcept
    {
        if (is_initialized()) {
            access().~impl();
            m_state.store(state_uninitialized, std::memory_order_seq_cst);
        }
    }

    typename std::aligned_storage<sizeof(impl), alignof(impl)>::type m_storage;
    std::atomic<uint8_t> m_state{state_uninitialized};
};

 //////////////////////////////////////////////////////////////////////////
///// BEGIN Ring_data //////////////////////////////////////////////////////
////////////////////////////////////////////////////////////////////////////
//////   \//////   \//////   \//////   \//////   \//////   \//////   \//////
 ////     \////     \////     \////     \////     \////     \////     \////
  //       \//       \//       \//       \//       \//       \//       \//

//==============================================================================
// Ring_data: file-backed data region with “magic” double mapping
//==============================================================================

/**
 * Manages the data file and the double virtual memory mapping. This class knows
 * nothing about control logic; it only guarantees that the same file contents
 * appear twice back-to-back in the virtual address space so wrap-around is linear.
 */
template <typename T, bool READ_ONLY_DATA>
struct Ring_data
{
    using element_t = T;
    static constexpr bool read_only_data = READ_ONLY_DATA;

    Ring_data(const std::string& directory,
              const std::string& data_filename,
              const size_t       num_elements)
    :
        m_num_elements(num_elements),
        m_data_region_size(num_elements * sizeof(T))
    {
        m_directory     = directory + "/";
        m_data_filename = m_directory + data_filename;

        fs::path pr(m_data_filename);

        const bool already_exists = fs::exists(pr) && fs::is_regular_file(pr) && fs::file_size(pr);
        const bool created_or_ok  = already_exists || create();

        if (!created_or_ok || !attach()) {
            throw ring_acquisition_failure_exception();
        }

        // Stable identity across processes for "same mapping" checks
        std::hash<std::string> hasher;
        m_data_filename_hash = hasher(m_data_filename);
    }

    ~Ring_data()
    {
        delete m_data_region_0;
        delete m_data_region_1;
        m_data_region_0 = nullptr;
        m_data_region_1 = nullptr;
        m_data          = nullptr;

        if (m_remove_files_on_destruction) {
            std::error_code ec;
            (void)fs::remove(fs::path(m_data_filename), ec);
        }
    }

    size_t        get_num_elements() const { return m_num_elements; }
    const T*      get_base_address() const { return m_data; }

private:

    // Create the backing data file (filled with a debug pattern in !NDEBUG).
    bool create()
    {
        try {
            if (!check_or_create_directory(m_directory))
                return false;

            detail::native_file_handle fh_data =
                detail::create_new_file(m_data_filename.c_str());
            if (fh_data == detail::invalid_file())
                return false;

#ifdef NDEBUG
            if (!detail::truncate_file(fh_data, m_data_region_size)) {
                detail::close_file(fh_data);
                return false;
            }
#else
            // Fill with a recognizable pattern to aid debugging
            const char* ustr = "UNINITIALIZED";
            const size_t dv = std::strlen(ustr); // std::strlen: see header notes
            std::unique_ptr<char[]> tmp(new char[m_data_region_size]);
            for (size_t i = 0; i < m_data_region_size; ++i) {
                tmp[i] = ustr[i % dv];
            }
            if (!detail::write_file(fh_data, tmp.get(), m_data_region_size)) {
                detail::close_file(fh_data);
                return false;
            }
#endif
            return detail::close_file(fh_data);
        }
        catch (...) {
        }
        return false;
    }

    /**
     * Attach the data file with a “double mapping”.
     *
     * WINDOWS
     *   • Reserve address space: 2× region + one granularity page.
     *   • Compute ptr by rounding (mem + granularity) down to granularity
     *     (historical layout parity).
     *   • Release the reservation, then map the file twice contiguously starting
     *     at ptr.
     *
     * LINUX / POSIX
     *   • Reserve a 2× span with mmap(PROT_NONE). POSIX guarantees page alignment.
     *   • Map the file twice using MAP_FIXED so the mappings REPLACE the reservation.
     *   • IMPORTANT: Do NOT use MAP_FIXED_NOREPLACE here. The whole point is to
     *     overwrite the reservation.
     *   • On ANY failure after reserving, munmap the 2× span and fail cleanly.
     */
    bool attach()
    {
        assert(m_data_region_0 == nullptr && m_data_region_1 == nullptr && m_data == nullptr);

        try {
            if (fs::file_size(m_data_filename) != m_data_region_size) {
                return false; // size mismatch => refuse to map
            }

            // NOTE: On Windows, the "page size" for mapping purposes is the allocation granularity.
            size_t page_size = system_page_size();

            // Enforce the “multiple of page/granularity” constraint explicitly.
            assert((m_data_region_size % page_size) == 0 &&
                   "Ring size (bytes) must be multiple of mapping granularity");

            auto data_rights = READ_ONLY_DATA ? ipc::read_only : ipc::read_write;
            ipc::file_mapping file(m_data_filename.c_str(), data_rights);

            // Unified retry logic for all platforms.
            // When multiple threads in the same process try to map the same file simultaneously,
            // the OS can fail due to concurrent access to the virtual memory manager.
            // Retrying with a CPU yield allows the OS to complete pending operations.
            constexpr int max_attach_attempts = 8;

            for (int attempt = 0; attempt < max_attach_attempts; ++attempt) {
                char* ptr = nullptr;
                ipc::map_options_t map_extra_options = 0;

#ifdef _WIN32
                // ── Windows: VirtualAlloc → round → VirtualFree → map ──────────────
                void* mem = ::VirtualAlloc(nullptr, m_data_region_size * 2 + page_size,
                                           MEM_RESERVE, PAGE_READWRITE);
                if (!mem) return false;

                ptr = (char*)((uintptr_t)((char*)mem + page_size) & ~((uintptr_t)page_size - 1));
                ::VirtualFree(mem, 0, MEM_RELEASE);
#else
                // ── POSIX: mmap PROT_NONE reservation ──────────────────────────────
                void* mem = ::mmap(nullptr, m_data_region_size * 2,
                                   PROT_NONE, MAP_PRIVATE | MAP_ANONYMOUS, -1, 0);
                if (mem == MAP_FAILED) {
                    return false;
                }

                ptr = static_cast<char*>(mem);
                assert((reinterpret_cast<uintptr_t>(ptr) % page_size) == 0 &&
                       "mmap(PROT_NONE) base not page-aligned?");

                #ifdef MAP_FIXED
                map_extra_options |= MAP_FIXED;
                #endif
                #ifdef MAP_NOSYNC
                map_extra_options |= MAP_NOSYNC;
                #endif
#endif
                // ── Platform-independent: map twice back-to-back ───────────────────
                std::unique_ptr<ipc::mapped_region> region0, region1;
                bool mapping_failed = false;

                try {
                    region0.reset(new ipc::mapped_region(file, data_rights, 0,
                        m_data_region_size, ptr, map_extra_options));
                    region1.reset(new ipc::mapped_region(file, data_rights, 0, 0,
                        ((char*)region0->data()) + m_data_region_size, map_extra_options));
                }
                catch (const std::exception& ex) {
                    mapping_failed = true;
                }
                catch (...) {
                    mapping_failed = true;
                }

                // ── Validate layout ─────────────────────────────────────────────────
                bool layout_ok = !mapping_failed &&
                    region0 && region1 &&
                    region0->data() == ptr &&
                    region1->data() == ptr + m_data_region_size &&
                    region0->size() == m_data_region_size &&
                    region1->size() == m_data_region_size;

                if (layout_ok) {
                    // Success! MAP_FIXED has replaced the PROT_NONE reservation.
                    m_data_region_0 = region0.release();
                    m_data_region_1 = region1.release();
                    m_data = (T*)m_data_region_0->data();

#if defined(MADV_DONTDUMP)
                    // Keep crash dumps compact (especially on macOS where Mach
                    // cores include every reserved span) and avoid leaking
                    // transient payloads. Failing to apply MADV_DONTDUMP is
                    // harmless, so we deliberately ignore the return value.
                    ::madvise(m_data_region_0->data(), m_data_region_size, MADV_DONTDUMP);
                    ::madvise(m_data_region_1->data(), m_data_region_size, MADV_DONTDUMP);
#endif
                    break;
                }

                // ── Failure: clean up and retry or fail ────────────────────────────
#ifndef _WIN32
                // CRITICAL: Release the PROT_NONE reservation on POSIX.
                // On macOS especially, leaked reservations accumulate and cause
                // subsequent mapping attempts to fail deterministically.
                ::munmap(mem, m_data_region_size * 2);
#endif

                if (attempt + 1 < max_attach_attempts) {
#ifdef _WIN32
                    ::Sleep(0);
#else
                    std::this_thread::yield();
#endif
                    continue;
                }

                // Final attempt failed
                return false;
            }

            if (!m_data_region_0) {
                return false;
            }

#if defined(SINTRA_RUNTIME_CACHELINE_CHECK) && (defined(__linux__) || defined(__APPLE__))
            // Warn ONCE per process if we detect a cache-line mismatch.
            static std::once_flag once;
            std::call_once(once, []{
                #if defined(__linux__)
                    sintra_warn_if_cacheline_mismatch_linux(assumed_cache_line_size);
                #elif defined(__APPLE__)
                    sintra_warn_if_cacheline_mismatch_macos(assumed_cache_line_size);
                #endif
            });
#endif
            return true;
        }
        catch (...) {
            return false;
        }
    }

    ipc::mapped_region*                 m_data_region_0                 = nullptr;
    ipc::mapped_region*                 m_data_region_1                 = nullptr;
    std::string                         m_directory;

protected:

    const size_t                        m_num_elements;
    const size_t                        m_data_region_size;

    T*                                  m_data                          = nullptr;
    std::string                         m_data_filename;
    size_t                              m_data_filename_hash            = 0;
    bool                                m_remove_files_on_destruction   = false;

    template <typename RingT1, typename RingT2>
    friend bool has_same_mapping(const RingT1& r1, const RingT2& r2);
};

// Compare two rings by the underlying data file identity.
template <typename RingT1, typename RingT2>
bool has_same_mapping(const RingT1& r1, const RingT2& r2)
{
    return r1.m_data_filename_hash == r2.m_data_filename_hash;
}

  //\       //\       //\       //\       //\       //\       //\       //
 ////\     ////\     ////\     ////\     ////\     ////\     ////\     ////
//////\   //////\   //////\   //////\   //////\   //////\   //////\   //////
////////////////////////////////////////////////////////////////////////////
///// END Ring_data ////////////////////////////////////////////////////////
 //////////////////////////////////////////////////////////////////////////

 //////////////////////////////////////////////////////////////////////////
///// BEGIN Ring ///////////////////////////////////////////////////////////
////////////////////////////////////////////////////////////////////////////
//////   \//////   \//////   \//////   \//////   \//////   \//////   \//////
 ////     \////     \////     \////     \////     \////     \////     \////
  //       \//       \//       \//       \//       \//       \//       \//

//==============================================================================
// Ring: adds control region (atomics, semaphores, per-reader state)
//==============================================================================

/**
 * Extends Ring_data by adding the shared “control” region which holds all
 * cross-process state: publisher sequence, reader sequences, semaphores, and
 * small stacks used by the hybrid sleeping policy.
 */
template <typename T, bool READ_ONLY_DATA>
struct Ring: Ring_data<T, READ_ONLY_DATA>
{
    enum Reader_status : uint8_t {
        READER_STATE_INACTIVE = 0,
        READER_STATE_ACTIVE   = 1,
        READER_STATE_EVICTED  = 2
    };

<<<<<<< HEAD
    /**
     * Packed reader slot state - combines status, octile, and guard flag into a single
     * atomic byte to eliminate TOCTOU races when these fields are read/written together.
     *
     * Bit layout:
     *   Bits 0-2: trailing_octile (0-7)
     *   Bit  3:   has_guard (0 or 1)
     *   Bits 4-5: status (0=INACTIVE, 1=ACTIVE, 2=EVICTED)
     *   Bits 6-7: reserved for future use
     */
    struct Reader_slot_state {
        uint8_t packed{0};

        static constexpr uint8_t OCTILE_MASK  = 0b00000111;  // bits 0-2
        static constexpr uint8_t GUARD_MASK   = 0b00001000;  // bit 3
        static constexpr uint8_t STATUS_MASK  = 0b00110000;  // bits 4-5
        static constexpr int OCTILE_SHIFT = 0;
        static constexpr int GUARD_SHIFT  = 3;
        static constexpr int STATUS_SHIFT = 4;

        Reader_slot_state() = default;
        explicit Reader_slot_state(uint8_t raw) : packed(raw) {}

        Reader_slot_state(uint8_t octile_val, bool guard_val, Reader_status status_val)
            : packed(static_cast<uint8_t>(
                  ((octile_val << OCTILE_SHIFT) & OCTILE_MASK) |
                  (guard_val ? GUARD_MASK : 0) |
                  ((static_cast<uint8_t>(status_val) << STATUS_SHIFT) & STATUS_MASK)))
        {}

        uint8_t octile() const { return (packed & OCTILE_MASK) >> OCTILE_SHIFT; }
        bool has_guard() const { return (packed & GUARD_MASK) != 0; }
        Reader_status status() const {
            return static_cast<Reader_status>((packed & STATUS_MASK) >> STATUS_SHIFT);
        }

        Reader_slot_state with_octile(uint8_t val) const {
            return Reader_slot_state(static_cast<uint8_t>((packed & ~OCTILE_MASK) | ((val << OCTILE_SHIFT) & OCTILE_MASK)));
        }
        Reader_slot_state with_guard(bool val) const {
            return Reader_slot_state(val ? (packed | GUARD_MASK) : (packed & ~GUARD_MASK));
        }
        Reader_slot_state with_status(Reader_status val) const {
            return Reader_slot_state(static_cast<uint8_t>((packed & ~STATUS_MASK) | ((static_cast<uint8_t>(val) << STATUS_SHIFT) & STATUS_MASK)));
        }

        uint8_t raw() const { return packed; }
    };
=======
    static constexpr uint8_t guard_token_present_mask = 0x80;
    static constexpr uint8_t guard_token_octile_mask  = 0x7f;
>>>>>>> 710d0ba3

    // Helper: pad to a cache line to reduce false sharing in Control arrays.
    struct cache_line_sized_t {
        struct Payload {
            std::atomic<sequence_counter_type> v;
<<<<<<< HEAD
            std::atomic<uint8_t> slot_state{0};  // Packed: status, trailing_octile, has_guard
=======
            std::atomic<uint8_t> status{READER_STATE_INACTIVE};
            std::atomic<uint8_t> trailing_octile{0};
            std::atomic<uint8_t> guard_token{0};
>>>>>>> 710d0ba3
            std::atomic<uint32_t> owner_pid{0};
        };

        Payload data;
        std::array<uint8_t, (assumed_cache_line_size - sizeof(Payload))> padding{};

        static_assert(sizeof(Payload) <= assumed_cache_line_size,
                      "The payload of cache_line_sized_t exceeds the assumed cache line size.");
    };

    /**
     * Shared control block. All fields that are concurrently modified are atomic.
     * NOTE: Atomics are chosen such that they are address-free and (ideally) lock-free.
     */
    struct Control
    {
        // This struct is always instantiated in a memory region which is shared among processes.
        // The atomics below are used for *cross-process* communication, including in a
        // double-mapped (“magic ring”) region. See the detailed note & lock-free checks
        // in Control() about address-free atomics (N4713 [atomics.lockfree]).
        std::atomic<size_t>                  num_attached{0};

        // The sequence number of the NEXT element to be written (published by the writer).
        // Publish semantics: after writing data, the writer calls done_writing(), which
        // atomically stores this value; the last written element is (leading_sequence - 1).
        std::atomic<sequence_counter_type>   leading_sequence{0};

        // Monotonic counter tracking global unblock events so readers can detect
        // wake signals even if they were not yet sleeping when the writer
        // issued the unblock.
        std::atomic<uint64_t>                global_unblock_sequence{0};

        // Octile read guards:
        //   An 8-byte integer where each *byte* corresponds to one octile of the ring
        //   (the ring is conceptually split into 8 equal parts). Each byte is a reader
        //   counter for that octile. While a reader holds a snapshot that trails into a
        //   given octile, it increments that byte to keep the writer from reclaiming it.
        //
        // Reader cap:
        //   Because each byte is an 8-bit counter, this imposes a hard limit of 255
        //   concurrently-guarding readers per octile. Combined with control-array sizing,
        //   the effective maximum readers is min(255, max_process_index).
        std::atomic<uint64_t>                read_access{0};

        // NOTE: ONLY RELEVANT FOR TRACKING / DIAGNOSTICS
        // Should equal the sum of the eight bytes in read_access. Not used for correctness.
        std::atomic<uint32_t>                num_readers{0};

        // Diagnostic counters (best-effort, relaxed atomics).
        std::atomic<sequence_counter_type>   max_reader_lag{0};
        std::atomic<sequence_counter_type>   worst_overflow_lag{0};
        std::atomic<uint64_t>                reader_lag_overflow_count{0};
        std::atomic<uint64_t>                reader_sequence_regressions{0};
        std::atomic<uint64_t>                reader_eviction_count{0};
        std::atomic<uint32_t>                last_evicted_reader_index{std::numeric_limits<uint32_t>::max()};
        std::atomic<sequence_counter_type>   last_evicted_reader_sequence{0};
        std::atomic<sequence_counter_type>   last_evicted_writer_sequence{0};
        std::atomic<uint32_t>                last_evicted_reader_octile{std::numeric_limits<uint32_t>::max()};
        std::atomic<uint32_t>                last_overflow_reader_index{std::numeric_limits<uint32_t>::max()};
        std::atomic<sequence_counter_type>   last_overflow_reader_sequence{0};
        std::atomic<sequence_counter_type>   last_overflow_leading_sequence{0};
        std::atomic<sequence_counter_type>   last_overflow_last_consumed{0};

        // Per-reader currently visible (snapshot) sequence. Cache-line sized to minimize
        // false sharing between reader slots. A reader sets its slot to the snapshot head
        // and advances it as it consumes ranges.
        cache_line_sized_t                   reading_sequences[max_process_index];

        // --- Reader Sequence Stack Management ------------------------------------
        // Protects free_rs_stack and num_free_rs during slot acquisition/release.
        std::atomic_flag                     rs_stack_spinlock = ATOMIC_FLAG_INIT;
        void rs_stack_lock()
        {
            while (rs_stack_spinlock.test_and_set(std::memory_order_seq_cst)) {
            }
        }
        void rs_stack_unlock() { rs_stack_spinlock.clear(std::memory_order_seq_cst); }

        // Freelist of reader-slot indices into reading_sequences[].
        int                                  free_rs_stack[max_process_index]{};
        std::atomic<int>                     num_free_rs{0};
        // --- End Reader Sequence Stack Management --------------------------------

        bool scavenge_orphans()
        {
            bool freed = false;

            rs_stack_lock();
            auto in_freelist = [&](int idx) -> bool {
                int nf = num_free_rs.load(std::memory_order_seq_cst);
                for (int i = 0; i < nf; ++i) {
                    if (free_rs_stack[i] == idx) {
                        return true;
                    }
                }
                return false;
            };

            for (int i = 0; i < max_process_index; ++i) {
                auto& slot = reading_sequences[i].data;

<<<<<<< HEAD
                Reader_slot_state state{slot.slot_state.load(std::memory_order_acquire)};
                if (state.status() == READER_STATE_INACTIVE) {
=======
                if (slot.status.load(std::memory_order_seq_cst) == READER_STATE_INACTIVE) {
>>>>>>> 710d0ba3
                    continue;
                }

                uint32_t pid = slot.owner_pid.load(std::memory_order_seq_cst);

                bool owner_unknown = (pid == 0);
                bool dead = owner_unknown || !is_process_alive(pid);

                if (dead) {
<<<<<<< HEAD
                    // Atomically clear the guard bit if it's set and retrieve the octile
                    Reader_slot_state expected_state{slot.slot_state.load(std::memory_order_acquire)};
                    if (expected_state.has_guard()) {
                        Reader_slot_state new_state = expected_state.with_guard(false);
                        if (slot.slot_state.compare_exchange_strong(
                                expected_state.packed, new_state.packed, std::memory_order_acq_rel))
                        {
                            read_access.fetch_sub(uint64_t(1) << (8 * expected_state.octile()), std::memory_order_acq_rel);
                        }
                    }

                    // Mark slot as inactive
                    slot.slot_state.store(
                        Reader_slot_state{0, false, READER_STATE_INACTIVE}.packed, std::memory_order_release);
                    slot.owner_pid.store(0, std::memory_order_relaxed);
=======
                    uint8_t guard_snapshot = slot.guard_token.exchange(0, std::memory_order_seq_cst);
                    if ((guard_snapshot & guard_token_present_mask) != 0) {
                        uint8_t oct = guard_snapshot & guard_token_octile_mask;
                        read_access.fetch_sub(uint64_t(1) << (8 * oct), std::memory_order_seq_cst);
                    }

                    slot.status.store(READER_STATE_INACTIVE, std::memory_order_seq_cst);
                    slot.owner_pid.store(0, std::memory_order_seq_cst);
>>>>>>> 710d0ba3

                    if (!in_freelist(i)) {
                        int idx = num_free_rs.load(std::memory_order_seq_cst);
                        free_rs_stack[idx] = i;
                        num_free_rs.fetch_add(1, std::memory_order_seq_cst);
                    }
                    freed = true;
                }
            }

            rs_stack_unlock();
            return freed;
        }

        void release_local_semaphores()
        {
            for (int i = 0; i < max_process_index; ++i) {
                dirty_semaphores[i].release_local_handle();
            }
        }

        // Used to avoid accidentally having multiple writers on the same ring
        // across processes. Only one writer may hold this at a time.
        std::atomic<uint32_t>                writer_pid{0};
        detail::interprocess_mutex           ownership_mutex;

        // The following synchronization structures may only be accessed between lock()/unlock().

        // An array (pool) of semaphores to synchronize reader wakeups. The writer posts these
        // on publish; readers may also be unblocked locally in an “unordered” fashion.
        sintra_ring_semaphore                dirty_semaphores[max_process_index];

        // A stack of indices into dirty_semaphores[] that are free/ready for use.
        // Initially all semaphores are ready.
        int                                  ready_stack[max_process_index]{};
        int                                  num_ready = max_process_index;

        // A stack of indices allocated to readers that are blocking / about to block /
        // or were blocking and not yet redistributed.
        int                                  sleeping_stack[max_process_index]{};
        int                                  num_sleeping = 0;

        // A stack of indices that were posted “out of order” (e.g., after a local unblock).
        // To avoid O(n) removals from sleeping_stack, unordered posts leave the index in
        // sleeping_stack but flag the semaphore to avoid re-posting; the next ordered post
        // (e.g., on publish) drains unordered items back to ready_stack.
        int                                  unordered_stack[max_process_index]{};
        int                                  num_unordered = 0;

        // Spinlock guarding the ready/sleeping/unordered stacks.
        std::atomic_flag                     spinlock_flag = ATOMIC_FLAG_INIT;
        void lock()
        {
            while (spinlock_flag.test_and_set(std::memory_order_seq_cst)) {
            }
        }
        void unlock() { spinlock_flag.clear(std::memory_order_seq_cst); }

        Control()
        {
            for (int i = 0; i < max_process_index; i++) { ready_stack   [i]  =  i; }
            for (int i = 0; i < max_process_index; i++) { sleeping_stack[i]  = -1; }
            for (int i = 0; i < max_process_index; i++) { unordered_stack[i] = -1; }

            for (int i = 0; i < max_process_index; i++) { reading_sequences[i].data.v = invalid_sequence; }
            for (int i = 0; i < max_process_index; i++) { free_rs_stack[i] = i; }

            writer_pid.store(0, std::memory_order_seq_cst);

            // See the 'Note' in N4713 32.5 [Lock-free property], Par. 4.
            // The program is only valid if the conditions below are true.
            
            // On a second read... quoting the aforementioned note from the draft:
            //
            // "Operations that are lock-free should also be address-free. That is, atomic operations on the
            // same memory location via two different addresses will communicate atomically. The implementation
            // should not depend on any per-process state. This restriction enables communication by memory
            // that is mapped into a process more than once and by memory that is shared between two processes."
            //
            // ...so if they are not lock-free, could it be that they are not address-free?
            // My guess is that the author's intention was to stress that atomic operations are address-free
            // either way. Nevertheless, these assertions are just to be on the safe side.

            // Sanity (C++ note: lock-free guarantee is implementation-specific)
            assert(num_attached.is_lock_free());
            assert(leading_sequence.is_lock_free());

            num_free_rs.store(max_process_index, std::memory_order_seq_cst);
        }

        static_assert(max_process_index <= 255,
            "max_process_index must be <= 255 because read_access uses 8-bit octile counters.");
    };

    Ring(const std::string& directory,
         const std::string& data_filename,
         size_t             num_elements)
    : Ring_data<T, READ_ONLY_DATA>(directory, data_filename, num_elements)
    {
        m_control_filename = this->m_data_filename + "_control";

        fs::path pc(m_control_filename);
        const bool already_exists = fs::exists(pc) && fs::is_regular_file(pc) && fs::file_size(pc);
        const bool created_or_ok  = already_exists || create();

        if (!created_or_ok || !attach()) {
            throw ring_acquisition_failure_exception();
        }

        if (!already_exists) {
            // Placement-new the shared Control block
            try {
                new (m_control) Control;
            }
            catch (...) {
                throw ring_acquisition_failure_exception();
            }
        }

        // Multiple writers/readers may attach concurrently (e.g. stress tests spawn
        // readers in parallel). num_attached is an interprocess atomic so we must use
        // a fetch_add here; a plain ++ loses updates under contention and the final
        // detacher would see an incorrect count and tear down the shared state while
        // other processes still use it.
        m_control->num_attached.fetch_add(1, std::memory_order_seq_cst);
    }

    ~Ring()
    {
        if (m_control) {
            m_control->release_local_semaphores();
            // The *last* detaching process deletes both control and data files. On
            // platforms where Control wraps kernel semaphore handles (Windows/macOS)
            // we must explicitly run the destructor once the final reference drops.
            if (m_control->num_attached.fetch_sub(1, std::memory_order_seq_cst) == 1) {
#if defined(_WIN32) || defined(__APPLE__)
                m_control->~Control();
#endif
                this->m_remove_files_on_destruction = true;
            }
        }

        delete m_control_region;
        m_control_region = nullptr;

        if (this->m_remove_files_on_destruction) {
            std::error_code ec;
            (void)fs::remove(fs::path(m_control_filename), ec);
        }
    }

    sequence_counter_type get_leading_sequence() const {
        return m_control->leading_sequence.load(std::memory_order_seq_cst);
    }

    /**
     * Map a sequence number to the in-memory element pointer.
     * Returns nullptr if the sequence is out of the readable historical window.
     */
    T* get_element_from_sequence(sequence_counter_type seq) const
    {
        const auto leading = m_control->leading_sequence.load(std::memory_order_seq_cst);
        if (leading == 0) return nullptr; // nothing published yet

        const auto last_published = leading - 1;
        const auto ring = this->m_num_elements;

        const auto first_valid = (leading > ring) ? (leading - ring) : 0;
        if (seq < first_valid || seq > last_published) {
            return nullptr;
        }
        return this->m_data + mod_u64(seq, this->m_num_elements);
    }

private:

    // Create the control file (debug-filled in !NDEBUG).
    bool create()
    {
        try {
            detail::native_file_handle fh_control =
                detail::create_new_file(m_control_filename.c_str());
            if (fh_control == detail::invalid_file())
                return false;

#ifdef NDEBUG
            if (!detail::truncate_file(fh_control, sizeof(Control))) {
                detail::close_file(fh_control);
                return false;
            }
#else
            const char* ustr = "UNINITIALIZED";
            const size_t dv = std::strlen(ustr);
            std::unique_ptr<char[]> tmp(new char[sizeof(Control)]);
            for (size_t i = 0; i < sizeof(Control); ++i) {
                tmp[i] = ustr[i % dv];
            }
            if (!detail::write_file(fh_control, tmp.get(), sizeof(Control))) {
                detail::close_file(fh_control);
                return false;
            }
#endif
            return detail::close_file(fh_control);
        }
        catch (...) {
        }
        return false;
    }

    // Map the control file read-write.
    bool attach()
    {
        assert(m_control_region == nullptr);

        try {
            if (fs::file_size(m_control_filename) != sizeof(Control)) {
                return false;
            }

            ipc::file_mapping fm_control(m_control_filename.c_str(), ipc::read_write);
            m_control_region = new ipc::mapped_region(fm_control, ipc::read_write, 0, 0);
            m_control = (Control*)m_control_region->data();

#if defined(MADV_DONTDUMP)
            ::madvise(m_control_region->data(), m_control_region->size(), MADV_DONTDUMP);
#endif

            return true;
        }
        catch (...) {
            return false;
        }
    }

private:
    ipc::mapped_region*  m_control_region = nullptr;
    std::string          m_control_filename;
protected:
    Control*             m_control        = nullptr;

public:
    Ring_diagnostics get_diagnostics() const noexcept
    {
        Ring_diagnostics diag;
        if (!m_control) {
            return diag;
        }

        diag.max_reader_lag = m_control->max_reader_lag.load(std::memory_order_seq_cst);
        diag.worst_overflow_lag = m_control->worst_overflow_lag.load(std::memory_order_seq_cst);
        diag.reader_lag_overflow_count = m_control->reader_lag_overflow_count.load(std::memory_order_seq_cst);
        diag.reader_sequence_regressions = m_control->reader_sequence_regressions.load(std::memory_order_seq_cst);
        diag.reader_eviction_count = m_control->reader_eviction_count.load(std::memory_order_seq_cst);
        diag.last_evicted_reader_index = m_control->last_evicted_reader_index.load(std::memory_order_seq_cst);
        diag.last_evicted_reader_sequence = m_control->last_evicted_reader_sequence.load(std::memory_order_seq_cst);
        diag.last_evicted_writer_sequence = m_control->last_evicted_writer_sequence.load(std::memory_order_seq_cst);
        diag.last_evicted_reader_octile = m_control->last_evicted_reader_octile.load(std::memory_order_seq_cst);
        diag.last_overflow_reader_index = m_control->last_overflow_reader_index.load(std::memory_order_seq_cst);
        diag.last_overflow_reader_sequence = m_control->last_overflow_reader_sequence.load(std::memory_order_seq_cst);
        diag.last_overflow_leading_sequence = m_control->last_overflow_leading_sequence.load(std::memory_order_seq_cst);
        diag.last_overflow_last_consumed = m_control->last_overflow_last_consumed.load(std::memory_order_seq_cst);
        return diag;
    }
};

  //\       //\       //\       //\       //\       //\       //\       //
 ////\     ////\     ////\     ////\     ////\     ////\     ////\     ////
//////\   //////\   //////\   //////\   //////\   //////\   //////\   //////
////////////////////////////////////////////////////////////////////////////
///// END Ring /////////////////////////////////////////////////////////////
 //////////////////////////////////////////////////////////////////////////

 //////////////////////////////////////////////////////////////////////////
///// BEGIN Ring_R /////////////////////////////////////////////////////////
////////////////////////////////////////////////////////////////////////////
//////   \//////   \//////   \//////   \//////   \//////   \//////   \//////
 ////     \////     \////     \////     \////     \////     \////     \////
  //       \//       \//       \//       \//       \//       \//       \//

//==============================================================================
// Reader API
//==============================================================================

template <typename T>
struct Ring_R : Ring<T, true>
{
    // =========================================================================
    // MODIFIED CONSTRUCTOR: Acquires a reader slot for the object's lifetime.
    // =========================================================================
    Ring_R(const std::string& directory,
           const std::string& data_filename,
           size_t             num_elements,
           size_t             max_trailing_elements = 0)
        :
        Ring<T, true>::Ring(directory, data_filename, num_elements),
        m_max_trailing_elements(max_trailing_elements),
        c(*this->m_control)
    {
        assert(num_elements % 8 == 0);
        assert(max_trailing_elements <= 3 * num_elements / 4);

        // Acquire a reader slot from the freelist. This happens ONCE per Ring_R object.
        bool scavenged = false;
        while (true) {
            c.rs_stack_lock();
            if (c.num_free_rs.load(std::memory_order_seq_cst) > 0) {
                int current_num_free =
                    c.num_free_rs.fetch_sub(1, std::memory_order_seq_cst) - 1;
                m_rs_index = c.free_rs_stack[current_num_free];

                // Mark our slot as ACTIVE while rs_stack_lock is still held so the
                // scavenger cannot reclaim it before we publish the ownership.
                auto& slot = c.reading_sequences[m_rs_index].data;
<<<<<<< HEAD
                slot.owner_pid.store(get_current_pid(), std::memory_order_relaxed);
                slot.slot_state.store(
                    typename Ring<T, true>::Reader_slot_state{0, false, Ring<T, true>::READER_STATE_ACTIVE}.packed,
                    std::memory_order_release);
=======
                slot.owner_pid.store(get_current_pid(), std::memory_order_seq_cst);
                slot.status.store(
                    Ring<T, true>::READER_STATE_ACTIVE, std::memory_order_seq_cst);
>>>>>>> 710d0ba3

                c.rs_stack_unlock();
                break;
            }
            c.rs_stack_unlock();

            if (scavenged || !c.scavenge_orphans()) {
                throw ring_acquisition_failure_exception(); // No slots available.
            }
            scavenged = true;
        }

        m_reading_sequence = &c.reading_sequences[m_rs_index].data.v;
    }

    // =========================================================================
    // MODIFIED DESTRUCTOR: Releases the reader slot.
    // =========================================================================
    ~Ring_R()
    {
        // Ensure any active read guard is released.
        if (m_reading.load(std::memory_order_seq_cst)) {
            done_reading();
        }

        // Return the reader slot to the freelist and mark as inactive.
        if (m_rs_index != -1) {
            // Take the freelist lock FIRST to serialize with scavenger and other releasers.
            c.rs_stack_lock();

            // Mark slot as inactive and clear ownership while the freelist is locked,
            // so scavenger cannot race a half-updated slot.
            auto& slot = c.reading_sequences[m_rs_index].data;
<<<<<<< HEAD
            slot.owner_pid.store(0, std::memory_order_relaxed);
            slot.slot_state.store(
                typename Ring<T, true>::Reader_slot_state{0, false, Ring<T, true>::READER_STATE_INACTIVE}.packed,
                std::memory_order_release);
=======
            slot.owner_pid.store(0, std::memory_order_seq_cst);
            slot.status.store(
                Ring<T, true>::READER_STATE_INACTIVE, std::memory_order_seq_cst);
>>>>>>> 710d0ba3

            // Push only if not already in the freelist (defensive: avoid duplicates).
            int nf = c.num_free_rs.load(std::memory_order_seq_cst);
            bool already = false;
            for (int i = 0; i < nf; ++i) {
                if (c.free_rs_stack[i] == m_rs_index) { already = true; break; }
            }
            if (!already) {
                c.free_rs_stack[nf] = m_rs_index;
                c.num_free_rs.fetch_add(1, std::memory_order_seq_cst);
            }

            c.rs_stack_unlock();
        }
    }

    // Convenience overload
    Range<T> start_reading() { return start_reading(m_max_trailing_elements); }

    /**
     * Begin a snapshot read up to num_trailing_elements behind the current
     * leading sequence. While a snapshot is held, this reader guards exactly one
     * trailing octile to prevent the writer from reclaiming it.
     *
     * IMPORTANT: call done_reading() when you are finished with the snapshot.
     */
    Range<T> start_reading(size_t num_trailing_elements)
    {
        bool f = false;
        while (!m_reading_lock.compare_exchange_strong(f, true)) {
            f = false;
        }

        if (m_reading.load(std::memory_order_seq_cst)) {
            m_reading_lock = false;
            throw std::logic_error(
                "Sintra Ring: Cannot call start_reading() again before calling done_reading().");
        }

#ifdef SINTRA_ENABLE_SLOW_READER_EVICTION
        {
            typename Ring<T, true>::Reader_slot_state state{c.reading_sequences[m_rs_index].data.slot_state.load(std::memory_order_acquire)};
            if (state.status() == Ring<T, true>::READER_STATE_EVICTED) {
                m_reading_lock = false;
                throw ring_reader_evicted_exception();
            }
        }
#endif
        m_reading.store(true, std::memory_order_seq_cst);

        // NOTE: Readers may only snapshot up to m_max_trailing_elements (typically 3/4 of the ring).
        // If this fires, you probably called start_reading()/try_snapshot_e(reader, N) with N larger than
        // the reader's configured trailing cap. Request a smaller tail (e.g., 1 for "last element") or
        // construct the reader with a larger trailing cap.
        assert(num_trailing_elements <= m_max_trailing_elements);

        // This function NO LONGER acquires m_rs_index. It uses the one from the constructor.

        Range<T> ret;

        while (true) {
            auto leading_sequence = c.leading_sequence.load(std::memory_order_seq_cst);

            auto range_first_sequence =
                std::max<int64_t>(0, int64_t(leading_sequence) - int64_t(num_trailing_elements));

            size_t trailing_idx = mod_pos_i64(
                int64_t(range_first_sequence) - int64_t(m_max_trailing_elements), this->m_num_elements);

            uint8_t trailing_octile = static_cast<uint8_t>((8 * trailing_idx) / this->m_num_elements);
            uint64_t guard_mask     = uint64_t(1) << (8 * trailing_octile);

            c.read_access.fetch_add(guard_mask, std::memory_order_seq_cst);

<<<<<<< HEAD
            // Atomically publish the octile index and guard flag to our shared slot for the writer to see.
            typename Ring<T, true>::Reader_slot_state current_state{c.reading_sequences[m_rs_index].data.slot_state.load(std::memory_order_acquire)};
            typename Ring<T, true>::Reader_slot_state new_state{trailing_octile, true, current_state.status()};
            c.reading_sequences[m_rs_index].data.slot_state.store(new_state.packed, std::memory_order_release);
=======
            // Publish the octile index to our shared slot for the writer to see.
            c.reading_sequences[m_rs_index].data.trailing_octile.store(
                trailing_octile, std::memory_order_seq_cst);
            c.reading_sequences[m_rs_index].data.guard_token.store(
                static_cast<uint8_t>(Ring<T, true>::guard_token_present_mask | trailing_octile),
                std::memory_order_seq_cst);
>>>>>>> 710d0ba3

            auto confirmed_leading_sequence = c.leading_sequence.load(std::memory_order_seq_cst);
            auto confirmed_range_first_sequence = std::max<int64_t>(
                0, int64_t(confirmed_leading_sequence) - int64_t(num_trailing_elements));

            size_t confirmed_trailing_idx = mod_pos_i64(
                int64_t(confirmed_range_first_sequence) - int64_t(m_max_trailing_elements), this->m_num_elements);
            uint8_t confirmed_trailing_octile =
                static_cast<uint8_t>((8 * confirmed_trailing_idx) / this->m_num_elements);

            if (confirmed_trailing_octile == trailing_octile) {
                ret.begin = this->m_data +
                            mod_pos_i64(confirmed_range_first_sequence, this->m_num_elements);
                ret.end = ret.begin + (confirmed_leading_sequence - confirmed_range_first_sequence);

                m_trailing_octile = trailing_octile;
                m_reading_sequence->store(confirmed_leading_sequence);
                m_last_consumed_sequence = confirmed_leading_sequence;
                break;
            }

            // Trailing guard requirement changed between reads; drop and retry.
<<<<<<< HEAD
            typename Ring<T, true>::Reader_slot_state old_state{c.reading_sequences[m_rs_index].data.slot_state.load(std::memory_order_acquire)};
            if (old_state.has_guard()) {
                typename Ring<T, true>::Reader_slot_state cleared_state = old_state.with_guard(false);
                c.reading_sequences[m_rs_index].data.slot_state.store(cleared_state.packed, std::memory_order_release);
                c.read_access.fetch_sub(guard_mask, std::memory_order_acq_rel);
=======
            uint8_t previous_guard = c.reading_sequences[m_rs_index].data.guard_token.exchange(
                0, std::memory_order_seq_cst);
            if ((previous_guard & Ring<T, true>::guard_token_present_mask) != 0) {
                uint8_t guarded_octile =
                    previous_guard & Ring<T, true>::guard_token_octile_mask;
                c.read_access.fetch_sub(
                    uint64_t(1) << (8 * guarded_octile), std::memory_order_seq_cst);
>>>>>>> 710d0ba3
            }
        }

        m_reading_lock = false;
        return ret;
    }

    /**
     * Release the snapshot. You MUST call this when you are done reading the
     * current view, otherwise you will impede the writer's progress (and
     * potentially other readers).
     *
     * SHUTDOWN MODE: If called with m_reading == false, this signals the reader
     * to stop waiting for new data. This is used during shutdown to unblock
     * reader threads that may be waiting in wait_for_new_data().
     */
    void done_reading()
    {
        // Fast path: if no snapshot is active, there is nothing to release.  This
        // happens frequently when shutdown unblocks a reader that is idle in
        // wait_for_new_data().  In that case we simply propagate the stop signal
        // without touching the local lock, avoiding spurious atomic operations
        // against partially torn down objects during crash recovery.
        if (!m_reading.load(std::memory_order_seq_cst)) {
            request_stop();
            return;
        }

        bool expected = false;
        while (!m_reading_lock.compare_exchange_strong(
                    expected,
                    true,
                    std::memory_order_seq_cst,
                    std::memory_order_seq_cst))
        {
            expected = false;
        }

<<<<<<< HEAD
        if (m_reading.load(std::memory_order_acquire)) {
            // Atomically clear the guard bit if set
            typename Ring<T, true>::Reader_slot_state expected_state{c.reading_sequences[m_rs_index].data.slot_state.load(std::memory_order_acquire)};
            if (expected_state.has_guard()) {
                typename Ring<T, true>::Reader_slot_state new_state = expected_state.with_guard(false);
                if (c.reading_sequences[m_rs_index].data.slot_state.compare_exchange_strong(
                        expected_state.packed, new_state.packed, std::memory_order_acq_rel))
                {
                    c.read_access.fetch_sub(
                        uint64_t(1) << (8 * m_trailing_octile), std::memory_order_acq_rel);
                }
=======
        if (m_reading.load(std::memory_order_seq_cst)) {
            uint8_t released_guard =
                c.reading_sequences[m_rs_index].data.guard_token.exchange(
                    0, std::memory_order_seq_cst);
            if ((released_guard & Ring<T, true>::guard_token_present_mask) != 0) {
                uint8_t released_octile =
                    released_guard & Ring<T, true>::guard_token_octile_mask;
                c.read_access.fetch_sub(
                    uint64_t(1) << (8 * released_octile), std::memory_order_seq_cst);
>>>>>>> 710d0ba3
            }
            m_reading.store(false, std::memory_order_seq_cst);
        }
        else {
            // done_reading() called without active snapshot => shutdown signal
            request_stop();
        }

        m_reading_lock.store(false, std::memory_order_seq_cst);
    }

    sequence_counter_type reading_sequence()     const { return m_reading_sequence->load(); }
    sequence_counter_type get_reading_sequence() const { return m_reading_sequence->load(); }

    /**
     * Block until new data is available (or until unblocked) and return the new
     * readable range. After consuming the returned range, call
     * done_reading_new_data() to update the trailing guard if needed.
     *
     * SHUTDOWN BEHAVIOR: If m_stopping is set, returns an empty range immediately
     * without blocking. This allows reader threads to exit gracefully during shutdown.
     */
    const Range<T> wait_for_new_data()
    {
        auto produce_range = [&]() -> Range<T> {
            if (handle_eviction_if_needed()) {
                return {};
            }

            auto start_sequence = m_reading_sequence->load(std::memory_order_seq_cst);
            auto leading_sequence = c.leading_sequence.load(std::memory_order_seq_cst);
            const auto last_consumed_before = m_last_consumed_sequence;

            auto update_max_relaxed = [](auto& target, sequence_counter_type value) {
                auto current = target.load(std::memory_order_seq_cst);
                while (value > current &&
                       !target.compare_exchange_weak(current, value, std::memory_order_seq_cst)) {
                }
            };

            Range<T> ret;

            sequence_counter_type full_lag = 0;
            if (leading_sequence >= start_sequence) {
                full_lag = leading_sequence - start_sequence;
            }
            else {
                c.reader_sequence_regressions.fetch_add(1, std::memory_order_seq_cst);
            }

            update_max_relaxed(c.max_reader_lag, full_lag);

            sequence_counter_type clamped_lag = full_lag;
            if (clamped_lag > sequence_counter_type(this->m_num_elements)) {
                c.reader_lag_overflow_count.fetch_add(1, std::memory_order_seq_cst);
                update_max_relaxed(c.worst_overflow_lag, full_lag);
                c.last_overflow_reader_index.store(static_cast<uint32_t>(m_rs_index), std::memory_order_seq_cst);
                c.last_overflow_reader_sequence.store(start_sequence, std::memory_order_seq_cst);
                c.last_overflow_leading_sequence.store(leading_sequence, std::memory_order_seq_cst);
                c.last_overflow_last_consumed.store(last_consumed_before, std::memory_order_seq_cst);
                clamped_lag = sequence_counter_type(this->m_num_elements);
            }

            if (start_sequence < m_last_consumed_sequence) {
                c.reader_sequence_regressions.fetch_add(1, std::memory_order_seq_cst);
            }

            size_t num_range_elements = static_cast<size_t>(clamped_lag);

            if (num_range_elements == 0) {
                // Could happen if we were explicitly unblocked
                return ret;
            }

            ret.begin = this->m_data + mod_u64(start_sequence, this->m_num_elements);
            ret.end   = ret.begin + num_range_elements;
            m_reading_sequence->fetch_add(num_range_elements);  // +=
            m_last_consumed_sequence = start_sequence + sequence_counter_type(num_range_elements);
            return ret;
        };

        auto sequences_equal = [&]() {
            return m_reading_sequence->load(std::memory_order_seq_cst) ==
                   c.leading_sequence.load(std::memory_order_seq_cst);
        };

        auto should_shutdown = [&]() {
            return m_stopping.load(std::memory_order_seq_cst);
        };

        if (should_shutdown()) {
            return Range<T>{};
        }

        // Phase 1 — fast spin: aggressively poll for a very short window to
        // deliver sub-100µs wakeups when the writer is still active.
        const double fast_spin_end = get_wtime() + fast_spin_duration;
        while (sequences_equal() && get_wtime() < fast_spin_end) {
            if (should_shutdown()) {
                return Range<T>{};
            }
        }

        if (sequences_equal()) {
            // Phase 2 — precision sleeps: yield the CPU in 1ms slices while
            // still polling at a high enough cadence to catch bursts quickly.
            Scoped_timer_resolution timer_resolution_guard(1);
            const double precision_sleep_end = get_wtime() + precision_sleep_duration;
            while (sequences_equal() && get_wtime() < precision_sleep_end) {
                if (should_shutdown()) {
                    return Range<T>{};
                }
                const auto seq_now = c.global_unblock_sequence.load(std::memory_order_seq_cst);
                if (seq_now != m_seen_unblock_sequence) {
                    m_seen_unblock_sequence = seq_now;
                    if (!sequences_equal()) {
                        return produce_range();
                    }
                    return Range<T>{};
                }
                precision_sleep_for(std::chrono::duration<double>(precision_sleep_cycle));
            }
        }

        if (sequences_equal()) {
            // Phase 3 — blocking wait: fully park on the semaphore to avoid
            // burning CPU when the writer is stalled for long periods.
            const auto unblock_sequence_now =
                c.global_unblock_sequence.load(std::memory_order_seq_cst);
            if (unblock_sequence_now != m_seen_unblock_sequence) {
                m_seen_unblock_sequence = unblock_sequence_now;
                if (!sequences_equal()) {
                    return produce_range();
                }
                return Range<T>{};
            }

            c.lock();
            m_sleepy_index.store(-1, std::memory_order_seq_cst);
            if (sequences_equal()) {
                if (should_shutdown()) {
                    c.unlock();
                    return Range<T>{};
                }
                int sleepy = c.ready_stack[--c.num_ready];
                m_sleepy_index.store(sleepy, std::memory_order_seq_cst);
                c.sleeping_stack[c.num_sleeping++] = sleepy;
            }
            const auto unblock_sequence_after =
                c.global_unblock_sequence.load(std::memory_order_seq_cst);
            if (unblock_sequence_after != m_seen_unblock_sequence) {
                m_seen_unblock_sequence = unblock_sequence_after;
                const int sleepy = m_sleepy_index.load(std::memory_order_seq_cst);
                if (sleepy >= 0) {
                    if (c.num_sleeping > 0 && c.sleeping_stack[c.num_sleeping - 1] == sleepy) {
                        c.sleeping_stack[--c.num_sleeping] = -1;
                    }
                    c.ready_stack[c.num_ready++] = sleepy;
                    m_sleepy_index.store(-1, std::memory_order_seq_cst);
                }
                c.unlock();
                if (!sequences_equal()) {
                    return produce_range();
                }
                return Range<T>{};
            }
            c.unlock();

            int sleepy_index = m_sleepy_index.load(std::memory_order_seq_cst);
            if (sleepy_index >= 0) {
                if (should_shutdown()) {
                    c.lock();
                    if (m_sleepy_index.load(std::memory_order_seq_cst) >= 0) {
                        c.dirty_semaphores[sleepy_index].post_unordered();
                    }
                    c.unlock();
                }

                if (c.dirty_semaphores[sleepy_index].wait()) { // unordered wake
                    c.lock();
                    c.unordered_stack[c.num_unordered++] = sleepy_index;
                    c.unlock();
                }
                else {
                    c.lock();
                    c.ready_stack[c.num_ready++] = sleepy_index;
                    c.unlock();
                }
                m_sleepy_index.store(-1, std::memory_order_seq_cst);

                if (should_shutdown()) {
                    return Range<T>{};
                }
            }
        }

        return produce_range();
    }

    /**
     * After wait_for_new_data(), call this to release the trailing guard when
     * crossing to a new octile.
     */
    void done_reading_new_data()
    {
        // The eviction handler can advance m_reading_sequence and reattach the guard
        // to a new octile. Recompute the trailing position afterwards so we migrate
        // toward the post-eviction state rather than the stale pre-eviction value.
        handle_eviction_if_needed();

        const size_t t_idx = mod_pos_i64(
            int64_t(m_reading_sequence->load(std::memory_order_seq_cst)) -
            int64_t(m_max_trailing_elements),
            this->m_num_elements);

        const size_t new_trailing_octile = (8 * t_idx) / this->m_num_elements;

        if (new_trailing_octile != m_trailing_octile) {
            auto& guard_token = c.reading_sequences[m_rs_index].data.guard_token;

            const uint64_t new_mask = uint64_t(1) << (8 * new_trailing_octile);
<<<<<<< HEAD
            const uint64_t old_mask = uint64_t(1) << (8 * m_trailing_octile);
            c.read_access.fetch_add(new_mask, std::memory_order_acq_rel);
            c.read_access.fetch_sub(old_mask, std::memory_order_acq_rel);

            // Update the octile in the packed state
            typename Ring<T, true>::Reader_slot_state current_state{c.reading_sequences[m_rs_index].data.slot_state.load(std::memory_order_acquire)};
            typename Ring<T, true>::Reader_slot_state new_state = current_state.with_octile(static_cast<uint8_t>(new_trailing_octile));
            c.reading_sequences[m_rs_index].data.slot_state.store(new_state.packed, std::memory_order_release);
=======
            uint8_t        observed_token = guard_token.load(std::memory_order_seq_cst);

            while (true) {
                if ((observed_token & Ring<T, true>::guard_token_present_mask) == 0) {
                    break;
                }

                const uint8_t desired_token = static_cast<uint8_t>(
                    Ring<T, true>::guard_token_present_mask |
                    static_cast<uint8_t>(new_trailing_octile));
                const uint8_t previous_token = observed_token;

                c.read_access.fetch_add(new_mask, std::memory_order_seq_cst);

                uint8_t expected_token = observed_token;
                if (guard_token.compare_exchange_strong(expected_token,
                                                        desired_token,
                                                        std::memory_order_seq_cst,
                                                        std::memory_order_seq_cst)) {
                    const uint8_t old_guarded_octile =
                        previous_token & Ring<T, true>::guard_token_octile_mask;
                    c.read_access.fetch_sub(
                        uint64_t(1) << (8 * old_guarded_octile), std::memory_order_seq_cst);
                    break;
                }
>>>>>>> 710d0ba3

                c.read_access.fetch_sub(new_mask, std::memory_order_seq_cst);
                observed_token = expected_token;
            }

            c.reading_sequences[m_rs_index].data.trailing_octile.store(
                static_cast<uint8_t>(new_trailing_octile), std::memory_order_seq_cst);
            m_trailing_octile = new_trailing_octile;
        }
    }

    bool handle_eviction_if_needed()
    {
        auto& slot = c.reading_sequences[m_rs_index].data;
<<<<<<< HEAD
        typename Ring<T, true>::Reader_slot_state state{slot.slot_state.load(std::memory_order_acquire)};
        if (state.has_guard()) {
=======
        if ((slot.guard_token.load(std::memory_order_seq_cst) &
             Ring<T, true>::guard_token_present_mask) != 0) {
>>>>>>> 710d0ba3
            return false;
        }

#ifdef SINTRA_ENABLE_SLOW_READER_EVICTION
<<<<<<< HEAD
        if (state.status() == Ring<T, true>::READER_STATE_EVICTED) {
=======
        if (slot.status.load(std::memory_order_seq_cst) == Ring<T, false>::READER_STATE_EVICTED) {
>>>>>>> 710d0ba3
            // Reader was evicted by writer for being too slow.
            // Skip all missed data and jump to writer's current position.
            // This is the only safe recovery strategy since old data has been overwritten.
            sequence_counter_type new_seq = c.leading_sequence.load(std::memory_order_seq_cst);
            slot.v.store(new_seq, std::memory_order_seq_cst);
            m_reading_sequence->store(new_seq, std::memory_order_seq_cst);
            m_last_consumed_sequence = new_seq;

            // Recalculate trailing octile to match the new jumped-forward position
            const size_t trailing_idx = mod_pos_i64(
                int64_t(new_seq) - int64_t(m_max_trailing_elements),
                this->m_num_elements);
            m_trailing_octile = (8 * trailing_idx) / this->m_num_elements;

            reattach_after_eviction();
            m_evicted_since_last_wait.store(true, std::memory_order_seq_cst);
            return true;
        }
#endif

        reattach_after_eviction();
        return false;
    }

    void reattach_after_eviction()
    {
        const uint64_t mask = uint64_t(1) << (8 * m_trailing_octile);
<<<<<<< HEAD
        c.read_access.fetch_add(mask, std::memory_order_acq_rel);

        // Atomically set octile, guard, and status in one operation
        typename Ring<T, true>::Reader_slot_state new_state{
            static_cast<uint8_t>(m_trailing_octile),
            true,
#ifdef SINTRA_ENABLE_SLOW_READER_EVICTION
            Ring<T, true>::READER_STATE_ACTIVE
#else
            typename Ring<T, true>::Reader_slot_state{c.reading_sequences[m_rs_index].data.slot_state.load(std::memory_order_acquire)}.status()
#endif
        };
        c.reading_sequences[m_rs_index].data.slot_state.store(new_state.packed, std::memory_order_release);
=======
        c.read_access.fetch_add(mask, std::memory_order_seq_cst);
        c.reading_sequences[m_rs_index].data.trailing_octile.store(
            static_cast<uint8_t>(m_trailing_octile), std::memory_order_seq_cst);
#ifdef SINTRA_ENABLE_SLOW_READER_EVICTION
        // Publish the ACTIVE state before advertising the guard token.  This way if the writer
        // manages to evict us between the guard_token store below and our status update, their
        // READER_STATE_EVICTED write will win and we will observe it on the next
        // handle_eviction_if_needed() iteration instead of resurrecting the slot to ACTIVE while the
        // guard has already been cleared.
        c.reading_sequences[m_rs_index].data.status.store(
            Ring<T, false>::READER_STATE_ACTIVE, std::memory_order_seq_cst);
#endif
        c.reading_sequences[m_rs_index].data.guard_token.store(
            static_cast<uint8_t>(Ring<T, true>::guard_token_present_mask |
                                 static_cast<uint8_t>(m_trailing_octile)),
            std::memory_order_seq_cst);
>>>>>>> 710d0ba3
    }

public:
    bool consume_eviction_notification()
    {
        return m_evicted_since_last_wait.exchange(false, std::memory_order_seq_cst);
    }

    bool eviction_pending() const
    {
        return m_evicted_since_last_wait.load(std::memory_order_seq_cst);
    }

    /**
     * If another thread is in wait_for_new_data(), force it to return an empty
     * range without publishing any new data. Only affects this reader instance.
     */
    void unblock_local()
    {
        c.lock();
        int sleepy = m_sleepy_index.load(std::memory_order_seq_cst);
        if (sleepy >= 0) {
            c.dirty_semaphores[sleepy].post_unordered();
        }
        c.unlock();
    }

    void request_stop()
    {
        m_stopping.store(true, std::memory_order_seq_cst);
        unblock_local();
    }

private:
    const size_t                        m_max_trailing_elements;
    std::atomic<sequence_counter_type>* m_reading_sequence      = &s_zero_rs;
    size_t                              m_trailing_octile       = 0;
    uint64_t                            m_seen_unblock_sequence = 0;
    sequence_counter_type               m_last_consumed_sequence = 0;
    std::atomic<bool>                   m_evicted_since_last_wait{false};

protected:
    std::atomic<bool>                   m_reading               = false;
    std::atomic<bool>                   m_reading_lock          = false;

private:
    std::atomic<int>                    m_sleepy_index          = -1;
    int                                 m_rs_index              = -1;
    std::atomic<bool>                   m_stopping              = false;

    inline static std::atomic<sequence_counter_type> s_zero_rs{0};

    typename Ring<T, true>::Control& c;
};

  //\       //\       //\       //\       //\       //\       //\       //
 ////\     ////\     ////\     ////\     ////\     ////\     ////\     ////
//////\   //////\   //////\   //////\   //////\   //////\   //////\   //////
////////////////////////////////////////////////////////////////////////////
///// END Ring_R ///////////////////////////////////////////////////////////
 //////////////////////////////////////////////////////////////////////////

 //////////////////////////////////////////////////////////////////////////
///// BEGIN Ring_W /////////////////////////////////////////////////////////
////////////////////////////////////////////////////////////////////////////
//////   \//////   \//////   \//////   \//////   \//////   \//////   \//////
 ////     \////     \////     \////     \////     \////     \////     \////
  //       \//       \//       \//       \//       \//       \//       \//

//==============================================================================
// Writer API
//==============================================================================

// Helper to get a unique thread index (trivial type) for atomic operations
// std::atomic<std::thread::id> has issues on some platforms (macOS)
inline uint32_t thread_index()
{
    static std::atomic<uint32_t> next{1};
    thread_local uint32_t mine = next.fetch_add(1, std::memory_order_seq_cst);
    return mine;
}

template <typename T>
struct Ring_W : Ring<T, false>
{
    Ring_W(const std::string& directory,
           const std::string& data_filename,
           size_t             num_elements)
    : Ring<T, false>::Ring(directory, data_filename, num_elements),
      c(*this->m_control)
    {
        ensure_writer_mutex_consistency();

        // Single writer across processes
        if (!c.ownership_mutex.try_lock()) {
            throw ring_acquisition_failure_exception();
        }

        c.writer_pid.store(get_current_pid(), std::memory_order_seq_cst);
    }

    ~Ring_W()
    {
        // Wake any sleeping readers to avoid deadlocks during teardown
        unblock_global();
        c.ownership_mutex.unlock();
        c.writer_pid.store(0, std::memory_order_seq_cst);
    }

    /**
     * Write a buffer of elements to the ring. Returns the pointer to the first
     * element written (inside the linearized mapping) so the caller can
     * optionally post-process in place before publishing.
     *
     * IMPORTANT: call done_writing() to publish the new leading sequence.
     */
    T* write(const T* src_buffer, size_t num_src_elements)
    {
        T* write_location = prepare_write(num_src_elements);
        try {
            for (size_t i = 0; i < num_src_elements; ++i) {
                write_location[i] = src_buffer[i];
            }
            return write_location;
        }
        catch (...) {
            m_pending_new_sequence -= num_src_elements;
            const size_t head = mod_u64(m_pending_new_sequence, this->m_num_elements);
            m_octile = (8 * head) / this->m_num_elements;
            m_writing_thread_index.store(0, std::memory_order_seq_cst);
            throw;
        }
    }

    /**
     * In-place construction variant for arbitrary payloads composed of T-sized
     * units. sizeof(T2) must be a multiple of sizeof(T). Returns the constructed
     * T2* within the ring (still requires done_writing()).
     */
    template <typename T2, typename... Args>
    T2* write(size_t num_extra_elements, Args&&... args)
    {
        static_assert(sizeof(T2) % sizeof(T) == 0, "T2 must be a multiple of T");
        auto num_elements = sizeof(T2) / sizeof(T) + num_extra_elements;
        T2* write_location = (T2*)prepare_write(num_elements);
        try {
            return new (write_location) T2{std::forward<Args>(args)...};
        }
        catch (...) {
            m_pending_new_sequence -= num_elements;
            const size_t head = mod_u64(m_pending_new_sequence, this->m_num_elements);
            m_octile = (8 * head) / this->m_num_elements;
            m_writing_thread_index.store(0, std::memory_order_seq_cst);
            throw;
        }
    }

    /**
     * Publish the pending write by updating leading_sequence.
     * Returns the new leading sequence value.
     *
     * Publish semantics:
     *  • All element stores must be completed before this atomic store (the
     *    default seq-cst store is sufficient here).
     */
    sequence_counter_type done_writing()
    {
        c.lock();
        assert(m_writing_thread_index.load(std::memory_order_seq_cst) == thread_index());
        c.leading_sequence.store(m_pending_new_sequence);
        // Wake sleeping readers in a deterministic order
        for (int i = 0; i < c.num_sleeping; i++) {
            c.dirty_semaphores[c.sleeping_stack[i]].post_ordered();
        }
        c.num_sleeping = 0;
        while (c.num_unordered) {
            c.ready_stack[c.num_ready++] = c.unordered_stack[--c.num_unordered];
        }
        c.unlock();
        m_writing_thread_index.store(0, std::memory_order_seq_cst);
        return m_pending_new_sequence;
    }

    /**
     * Force any reader waiting in wait_for_new_data() to wake up and return
     * an empty range (global unblock).
     */
    void unblock_global()
    {
        c.global_unblock_sequence.fetch_add(1, std::memory_order_seq_cst);

        c.lock();
        for (int i = 0; i < c.num_sleeping; i++) {
            c.dirty_semaphores[c.sleeping_stack[i]].post_ordered();
        }
        c.num_sleeping = 0;
        while (c.num_unordered) {
            c.ready_stack[c.num_ready++] = c.unordered_stack[--c.num_unordered];
        }
        c.unlock();
    }

    /**
     * Return a read-only view of up to the most recent 3/4 of the ring. Useful
     * for diagnostics from the writer side (does not require locks).
     */
    Range<T> get_readable_range()
    {
        const auto leading = c.leading_sequence.load(std::memory_order_seq_cst);
        const auto ring = this->m_num_elements;
        const auto range_first = (leading > (3*ring/4)) ? (leading - (3*ring/4)) : 0;

        Range<T> ret;
        ret.begin = this->m_data + mod_u64(range_first, ring);
        ret.end   = ret.begin + (leading - range_first);
        return ret;
    }

private:
    void ensure_writer_mutex_consistency()
    {
#ifdef _WIN32
        constexpr uint32_t recovery_flag = 0x80000000u;
        constexpr uint32_t recovery_pid_mask = recovery_flag - 1;
        constexpr uint32_t legacy_recovery_sentinel = std::numeric_limits<uint32_t>::max();
        static_assert(recovery_flag != 0, "Recovery flag must reserve a representable bit");
        const uint32_t self_pid = get_current_pid();

        // Reuse the high bit of writer_pid to encode recovery ownership without
        // changing the shared-memory layout. Windows PIDs are strictly less than
        // 2^31, so masking with recovery_pid_mask preserves the real PID value.
        auto encode_recovery_value = [&](uint32_t pid) {
            return recovery_flag | (pid & recovery_pid_mask);
        };

        auto extract_recovering_pid = [&](uint32_t value) -> uint32_t {
            if ((value & recovery_flag) == 0) {
                return 0;
            }

            uint32_t pid = value & recovery_pid_mask;
            if (value == legacy_recovery_sentinel && pid == recovery_pid_mask) {
                // Old layout used 0xFFFFFFFF as a sentinel without encoding a PID.
                // Treat it as unknown so we can reclaim it.
                return 0;
            }
            return pid;
        };

        auto finalize_recovery = [&]() {
            c.ownership_mutex.~interprocess_mutex();
            new (&c.ownership_mutex) detail::interprocess_mutex();
            c.writer_pid.store(0, std::memory_order_seq_cst);
        };

        for (;;) {
            uint32_t observed = c.writer_pid.load(std::memory_order_seq_cst);
            if (observed == 0) {
                return;
            }
            if (is_process_alive(observed)) {
                return;
            }
            if ((observed & recovery_flag) != 0) {
                uint32_t recovering_pid = extract_recovering_pid(observed);
                if (recovering_pid == self_pid) {
                    finalize_recovery();
                    return;
                }

                if (recovering_pid != 0 && is_process_alive(recovering_pid)) {
                    std::this_thread::yield();
                    continue;
                }

                uint32_t expected = observed;
                if (!c.writer_pid.compare_exchange_strong(
                        expected,
                        encode_recovery_value(self_pid),
                        std::memory_order_seq_cst,
                        std::memory_order_seq_cst))
                {
                    continue;
                }

                finalize_recovery();
                return;
            }

            uint32_t expected_writer = observed;
            if (c.writer_pid.compare_exchange_strong(
                    expected_writer,
                    encode_recovery_value(self_pid),
                    std::memory_order_seq_cst,
                    std::memory_order_seq_cst))
            {
                finalize_recovery();
                return;
            }
        }
#else
        (void)c;
#endif
    }

    /**
     * Reserve space for a write of num_elements_to_write elements.
     * Precondition: num_elements_to_write <= ring_size/8 (single octile).
     * Guarantees:
     *  • Returns a pointer to a contiguous range within the linearized mapping.
     *  • Spins only when crossing to a new octile that is currently guarded
     *    by at least one reader.
     */
    T* prepare_write(size_t num_elements_to_write)
    {
        assert(num_elements_to_write <= this->m_num_elements / 8);

        // Enforce exclusive writer (cheap fast-path loop)
        // Use thread-local index (trivial type) for reliable atomic operations across all platforms
        const uint32_t my_thread_idx = thread_index();
        while (m_writing_thread_index.load(std::memory_order_seq_cst) != my_thread_idx) {
            uint32_t expected = 0;
            m_writing_thread_index.compare_exchange_strong(
                expected,
                my_thread_idx,
                std::memory_order_seq_cst,
                std::memory_order_seq_cst);
        }

        const size_t index = mod_u64(m_pending_new_sequence, this->m_num_elements);
        m_pending_new_sequence += num_elements_to_write;

        const size_t head = mod_u64(m_pending_new_sequence, this->m_num_elements);
        size_t new_octile = (8 * head) / this->m_num_elements;

        // Only check when crossing to a new octile (fast path otherwise)
        if (m_octile != new_octile) {
#ifndef NDEBUG
            {
                uint64_t ra = c.read_access.load(std::memory_order_seq_cst);
                for (int b = 0; b < 8; ++b) {
                    assert(((ra >> (8*b)) & 0xffu) != 0xffu && "read_access octile underflowed to 255");
                }
            }
#endif
            auto range_mask = (uint64_t(0xff) << (8 * new_octile));
#ifdef SINTRA_ENABLE_SLOW_READER_EVICTION
            auto run_eviction_pass = [&]() {
                sequence_counter_type eviction_threshold =
                    (m_pending_new_sequence >
                     sequence_counter_type(SINTRA_EVICTION_LAG_RINGS) * this->m_num_elements)
                        ? (m_pending_new_sequence - sequence_counter_type(SINTRA_EVICTION_LAG_RINGS) *
                                                       this->m_num_elements)
                        : 0;

                for (int i = 0; i < max_process_index; ++i) {
                    // Atomically load the reader slot state to avoid TOCTOU races
                    typename Ring<T, false>::Reader_slot_state slot_state{c.reading_sequences[i].data.slot_state.load(std::memory_order_acquire)};

                    // Check if this reader slot is active
<<<<<<< HEAD
                    if (slot_state.status() == Ring<T, false>::READER_STATE_ACTIVE)
                    {
                        sequence_counter_type reader_seq =
                            c.reading_sequences[i].data.v.load(std::memory_order_acquire);

                        bool blocking_current_octile =
                            slot_state.has_guard() && (slot_state.octile() == new_octile);

                        if (reader_seq < eviction_threshold || blocking_current_octile) {
                            // Evict only if the reader currently holds a guard
                            typename Ring<T, false>::Reader_slot_state expected_state{c.reading_sequences[i].data.slot_state.load(std::memory_order_acquire)};
                            if (expected_state.has_guard()) {
                                typename Ring<T, false>::Reader_slot_state evicted_state{expected_state.octile(), false, Ring<T, false>::READER_STATE_EVICTED};
                                if (c.reading_sequences[i].data.slot_state.compare_exchange_strong(
                                        expected_state.packed, evicted_state.packed, std::memory_order_acq_rel))
                                {
                                    c.read_access.fetch_sub(uint64_t(1) << (8 * expected_state.octile()), std::memory_order_acq_rel);
                                    c.reader_eviction_count.fetch_add(1, std::memory_order_relaxed);
                                    c.last_evicted_reader_index.store(static_cast<uint32_t>(i), std::memory_order_relaxed);
                                    c.last_evicted_reader_sequence.store(reader_seq, std::memory_order_relaxed);
                                    c.last_evicted_writer_sequence.store(m_pending_new_sequence, std::memory_order_relaxed);
                                    c.last_evicted_reader_octile.store(static_cast<uint32_t>(expected_state.octile()), std::memory_order_relaxed);
                                }
=======
                    if (c.reading_sequences[i].data.status.load(std::memory_order_seq_cst)
                        == Ring<T, false>::READER_STATE_ACTIVE)
                    {
                        sequence_counter_type reader_seq =
                            c.reading_sequences[i].data.v.load(std::memory_order_seq_cst);
                        uint8_t guard_snapshot =
                            c.reading_sequences[i].data.guard_token.load(std::memory_order_seq_cst);
                        bool reader_has_guard =
                            (guard_snapshot & Ring<T, false>::guard_token_present_mask) != 0;
                        uint8_t reader_octile =
                            guard_snapshot & Ring<T, false>::guard_token_octile_mask;

                        bool blocking_current_octile =
                            reader_has_guard && (reader_octile == new_octile);

                        if (reader_seq < eviction_threshold || blocking_current_octile) {
                            // Evict only if the reader currently holds a guard
                            uint8_t evicted_guard =
                                c.reading_sequences[i].data.guard_token.exchange(
                                    0, std::memory_order_seq_cst);
                            if ((evicted_guard & Ring<T, false>::guard_token_present_mask) != 0) {
                                const size_t evicted_reader_octile =
                                    evicted_guard & Ring<T, false>::guard_token_octile_mask;

                                c.reading_sequences[i].data.status.store(
                                    Ring<T, false>::READER_STATE_EVICTED, std::memory_order_seq_cst);

                                c.read_access.fetch_sub(
                                    uint64_t(1) << (8 * evicted_reader_octile), std::memory_order_seq_cst);
                                c.reader_eviction_count.fetch_add(1, std::memory_order_seq_cst);
                                c.last_evicted_reader_index.store(static_cast<uint32_t>(i), std::memory_order_seq_cst);
                                c.last_evicted_reader_sequence.store(reader_seq, std::memory_order_seq_cst);
                                c.last_evicted_writer_sequence.store(m_pending_new_sequence, std::memory_order_seq_cst);
                                c.last_evicted_reader_octile.store(static_cast<uint32_t>(evicted_reader_octile), std::memory_order_seq_cst);
>>>>>>> 710d0ba3
                            }
                        }
                    }
                }

                c.scavenge_orphans();
            };

#if defined(SINTRA_EVICTION_SPIN_THRESHOLD) && SINTRA_EVICTION_SPIN_THRESHOLD > 0
            uint64_t spin_count = 0;
            constexpr uint64_t spin_loop_budget = SINTRA_EVICTION_SPIN_THRESHOLD;
#else
            using eviction_clock = std::chrono::steady_clock;
            const auto eviction_budget = std::chrono::microseconds{SINTRA_EVICTION_SPIN_BUDGET_US};
            auto eviction_deadline = eviction_clock::time_point{};
            bool eviction_deadline_armed = false;
#endif
#endif
            while (c.read_access.load(std::memory_order_seq_cst) & range_mask) {
                bool has_blocking_reader = false;
                for (int i = 0; i < max_process_index; ++i) {
<<<<<<< HEAD
                    typename Ring<T, false>::Reader_slot_state state{c.reading_sequences[i].data.slot_state.load(std::memory_order_acquire)};
                    if (state.has_guard() && state.octile() == new_octile)
=======
                    uint8_t guard_snapshot =
                        c.reading_sequences[i].data.guard_token.load(std::memory_order_seq_cst);
                    if ((guard_snapshot & Ring<T, false>::guard_token_present_mask) != 0 &&
                        (guard_snapshot & Ring<T, false>::guard_token_octile_mask) == new_octile)
>>>>>>> 710d0ba3
                    {
                        has_blocking_reader = true;
                        break;
                    }
                }

                if (!has_blocking_reader) {
                    if (!(c.read_access.load(std::memory_order_seq_cst) & range_mask)) {
                        break;
                    }

                    // A reader is in the process of moving its guard: the guard flag was observed but the
                    // trailing octile has not yet been published. Keep spinning until the guard count drops
                    // (or an eviction occurs) so that the writer never writes into an octile that is still
                    // protected by a reader.
#ifdef SINTRA_ENABLE_SLOW_READER_EVICTION
#if defined(SINTRA_EVICTION_SPIN_THRESHOLD) && SINTRA_EVICTION_SPIN_THRESHOLD > 0
                    spin_count = 0;
#else
                    eviction_deadline_armed = false;
#endif
#endif
                    continue;
                }

                // Busy-wait until the target octile is unguarded
#ifdef SINTRA_ENABLE_SLOW_READER_EVICTION
#if defined(SINTRA_EVICTION_SPIN_THRESHOLD) && SINTRA_EVICTION_SPIN_THRESHOLD > 0
                if (++spin_count > spin_loop_budget) {
                    // Writer is stuck. Time to find and evict the slow reader(s).
                    // This is a slow path, taken only in exceptional circumstances.
                    run_eviction_pass();
                    spin_count = 0; // Reset spin count after an eviction pass
                }
#else
                auto now = eviction_clock::now();
                if (eviction_budget.count() == 0) {
                    run_eviction_pass();
                }
                else if (!eviction_deadline_armed) {
                    eviction_deadline = now + eviction_budget;
                    eviction_deadline_armed = true;
                }
                else if (now >= eviction_deadline) {
                    run_eviction_pass();
                    eviction_deadline = now + eviction_budget;
                }
#endif
#endif
            }
            m_octile = new_octile;
        }
        return this->m_data + index;
    }

private:
    // Use uint32_t (trivial type) instead of std::thread::id for reliable atomic operations
    // std::atomic<std::thread::id> has platform-specific issues (broken on macOS)
    std::atomic<uint32_t>           m_writing_thread_index   = {0};
    size_t                          m_octile                 = 0;
    sequence_counter_type           m_pending_new_sequence   = 0;

    typename Ring<T, false>::Control& c;
};

  //\       //\       //\       //\       //\       //\       //\       //
 ////\     ////\     ////\     ////\     ////\     ////\     ////\     ////
//////\   //////\   //////\   //////\   //////\   //////\   //////\   //////
////////////////////////////////////////////////////////////////////////////
///// END Ring_W ///////////////////////////////////////////////////////////
 //////////////////////////////////////////////////////////////////////////

 //////////////////////////////////////////////////////////////////////////
///// BEGIN Local_Ring_W ///////////////////////////////////////////////////
////////////////////////////////////////////////////////////////////////////
//////   \//////   \//////   \//////   \//////   \//////   \//////   \//////
 ////     \////     \////     \////     \////     \////     \////     \////
  //       \//       \//       \//       \//       \//       \//       \//

//==============================================================================
// Local writer alias (kept for API parity / future extension)
//==============================================================================

template <typename T>
struct Local_Ring_W : Ring_W<T>
{
    using Ring_W<T>::Ring_W;
};

  //\       //\       //\       //\       //\       //\       //\       //
 ////\     ////\     ////\     ////\     ////\     ////\     ////\     ////
//////\   //////\   //////\   //////\   //////\   //////\   //////\   //////
////////////////////////////////////////////////////////////////////////////
///// END Local_Ring_W /////////////////////////////////////////////////////
 //////////////////////////////////////////////////////////////////////////

 //////////////////////////////////////////////////////////////////////////
///// BEGIN Convenience Utilities //////////////////////////////////////////
////////////////////////////////////////////////////////////////////////////
//////   \//////   \//////   \//////   \//////   \//////   \//////   \//////
 ////     \////     \////     \////     \////     \////     \////     \////
  //       \//       \//       \//       \//       \//       \//       \//

#if __cplusplus >= 202002L
#define SINTRA_NODISCARD [[nodiscard]]
#else
#define SINTRA_NODISCARD
#endif

// RAII snapshot: calls reader.done_reading() iff start_reading() succeeded.
// NOTE: Only one active snapshot per Ring_R<T> instance. Attempting to start a new snapshot before
// done_reading() will throw (use a separate Ring_R<T> instance if you need concurrent snapshots).

template <class Reader>
class SINTRA_NODISCARD Ring_R_snapshot {
public:
    using element_t = typename Reader::element_t;

    Ring_R_snapshot() = default;
    Ring_R_snapshot(Reader& reader, Range<element_t> rg) noexcept
        : m_reader(&reader), m_range(rg), m_active(true) {}

    Ring_R_snapshot(const Ring_R_snapshot&) = delete;
    Ring_R_snapshot& operator=(const Ring_R_snapshot&) = delete;

    Ring_R_snapshot(Ring_R_snapshot&& other) noexcept
        : m_reader(other.m_reader), m_range(other.m_range), m_active(other.m_active) {
        other.m_reader = nullptr;
        other.m_active = false;
    }

    Ring_R_snapshot& operator=(Ring_R_snapshot&& other) noexcept {
        if (this != &other) {
            if (m_active && m_reader) { m_reader->done_reading(); }
            m_reader       = other.m_reader;
            m_range        = other.m_range;
            m_active       = other.m_active;
            other.m_reader = nullptr;
            other.m_active = false;
        }
        return *this;
    }

    ~Ring_R_snapshot() noexcept {
        if (m_active && m_reader) { m_reader->done_reading(); }
    }

    SINTRA_NODISCARD explicit operator bool() const noexcept {
        return m_active && m_range.begin && m_range.end && (m_range.end > m_range.begin);
    }

    SINTRA_NODISCARD Range<element_t> range() const noexcept { return m_range; }
    SINTRA_NODISCARD element_t*       begin() const noexcept { return m_range.begin; }
    SINTRA_NODISCARD element_t*       end()   const noexcept { return m_range.end; }

    // If caller finished early, prevent done_reading() in dtor.
    void dismiss() noexcept { m_active = false; }

private:
    Reader*          m_reader = nullptr;
    Range<element_t> m_range{};
    bool             m_active = false;
};

// Throwing helper: propagates exceptions from start_reading(...)
template <class Reader, class... Args>
SINTRA_NODISCARD inline Ring_R_snapshot<Reader>
make_snapshot(Reader& reader, Args&&... args) {
    auto rg = reader.start_reading(std::forward<Args>(args)...);
    return Ring_R_snapshot<Reader>(reader, rg);
}

// Optional error code for reporting/logging at call sites.
enum class Ring_R_snapshot_error : uint8_t { none, evicted, exception };

// Nothrow helper: returns {snapshot, error}; never logs by itself.
template <class Reader, class... Args>
SINTRA_NODISCARD inline std::pair<Ring_R_snapshot<Reader>, Ring_R_snapshot_error>
try_snapshot_e(Reader& reader, Args&&... args) noexcept
{
    try {
        auto rg = reader.start_reading(std::forward<Args>(args)...);
        return std::pair<Ring_R_snapshot<Reader>, Ring_R_snapshot_error>(
            Ring_R_snapshot<Reader>(reader, rg), Ring_R_snapshot_error::none);
    }
    catch (const ring_reader_evicted_exception&) {
        return std::pair<Ring_R_snapshot<Reader>, Ring_R_snapshot_error>(
            Ring_R_snapshot<Reader>{}, Ring_R_snapshot_error::evicted);
    }
    catch (...) {
        return std::pair<Ring_R_snapshot<Reader>, Ring_R_snapshot_error>(
            Ring_R_snapshot<Reader>{}, Ring_R_snapshot_error::exception);
    }
}

  //\       //\       //\       //\       //\       //\       //\       //
 ////\     ////\     ////\     ////\     ////\     ////\     ////\     ////
//////\   //////\   //////\   //////\   //////\   //////\   //////\   //////
////////////////////////////////////////////////////////////////////////////
///// END Convenience Utilities ////////////////////////////////////////////
 //////////////////////////////////////////////////////////////////////////

} // namespace sintra
<|MERGE_RESOLUTION|>--- conflicted
+++ resolved
@@ -709,7 +709,6 @@
         READER_STATE_EVICTED  = 2
     };
 
-<<<<<<< HEAD
     /**
      * Packed reader slot state - combines status, octile, and guard flag into a single
      * atomic byte to eliminate TOCTOU races when these fields are read/written together.
@@ -758,22 +757,12 @@
 
         uint8_t raw() const { return packed; }
     };
-=======
-    static constexpr uint8_t guard_token_present_mask = 0x80;
-    static constexpr uint8_t guard_token_octile_mask  = 0x7f;
->>>>>>> 710d0ba3
 
     // Helper: pad to a cache line to reduce false sharing in Control arrays.
     struct cache_line_sized_t {
         struct Payload {
             std::atomic<sequence_counter_type> v;
-<<<<<<< HEAD
             std::atomic<uint8_t> slot_state{0};  // Packed: status, trailing_octile, has_guard
-=======
-            std::atomic<uint8_t> status{READER_STATE_INACTIVE};
-            std::atomic<uint8_t> trailing_octile{0};
-            std::atomic<uint8_t> guard_token{0};
->>>>>>> 710d0ba3
             std::atomic<uint32_t> owner_pid{0};
         };
 
@@ -875,12 +864,8 @@
             for (int i = 0; i < max_process_index; ++i) {
                 auto& slot = reading_sequences[i].data;
 
-<<<<<<< HEAD
                 Reader_slot_state state{slot.slot_state.load(std::memory_order_acquire)};
                 if (state.status() == READER_STATE_INACTIVE) {
-=======
-                if (slot.status.load(std::memory_order_seq_cst) == READER_STATE_INACTIVE) {
->>>>>>> 710d0ba3
                     continue;
                 }
 
@@ -890,7 +875,6 @@
                 bool dead = owner_unknown || !is_process_alive(pid);
 
                 if (dead) {
-<<<<<<< HEAD
                     // Atomically clear the guard bit if it's set and retrieve the octile
                     Reader_slot_state expected_state{slot.slot_state.load(std::memory_order_acquire)};
                     if (expected_state.has_guard()) {
@@ -906,16 +890,6 @@
                     slot.slot_state.store(
                         Reader_slot_state{0, false, READER_STATE_INACTIVE}.packed, std::memory_order_release);
                     slot.owner_pid.store(0, std::memory_order_relaxed);
-=======
-                    uint8_t guard_snapshot = slot.guard_token.exchange(0, std::memory_order_seq_cst);
-                    if ((guard_snapshot & guard_token_present_mask) != 0) {
-                        uint8_t oct = guard_snapshot & guard_token_octile_mask;
-                        read_access.fetch_sub(uint64_t(1) << (8 * oct), std::memory_order_seq_cst);
-                    }
-
-                    slot.status.store(READER_STATE_INACTIVE, std::memory_order_seq_cst);
-                    slot.owner_pid.store(0, std::memory_order_seq_cst);
->>>>>>> 710d0ba3
 
                     if (!in_freelist(i)) {
                         int idx = num_free_rs.load(std::memory_order_seq_cst);
@@ -1229,16 +1203,10 @@
                 // Mark our slot as ACTIVE while rs_stack_lock is still held so the
                 // scavenger cannot reclaim it before we publish the ownership.
                 auto& slot = c.reading_sequences[m_rs_index].data;
-<<<<<<< HEAD
                 slot.owner_pid.store(get_current_pid(), std::memory_order_relaxed);
                 slot.slot_state.store(
                     typename Ring<T, true>::Reader_slot_state{0, false, Ring<T, true>::READER_STATE_ACTIVE}.packed,
                     std::memory_order_release);
-=======
-                slot.owner_pid.store(get_current_pid(), std::memory_order_seq_cst);
-                slot.status.store(
-                    Ring<T, true>::READER_STATE_ACTIVE, std::memory_order_seq_cst);
->>>>>>> 710d0ba3
 
                 c.rs_stack_unlock();
                 break;
@@ -1272,16 +1240,10 @@
             // Mark slot as inactive and clear ownership while the freelist is locked,
             // so scavenger cannot race a half-updated slot.
             auto& slot = c.reading_sequences[m_rs_index].data;
-<<<<<<< HEAD
             slot.owner_pid.store(0, std::memory_order_relaxed);
             slot.slot_state.store(
                 typename Ring<T, true>::Reader_slot_state{0, false, Ring<T, true>::READER_STATE_INACTIVE}.packed,
                 std::memory_order_release);
-=======
-            slot.owner_pid.store(0, std::memory_order_seq_cst);
-            slot.status.store(
-                Ring<T, true>::READER_STATE_INACTIVE, std::memory_order_seq_cst);
->>>>>>> 710d0ba3
 
             // Push only if not already in the freelist (defensive: avoid duplicates).
             int nf = c.num_free_rs.load(std::memory_order_seq_cst);
@@ -1356,19 +1318,10 @@
 
             c.read_access.fetch_add(guard_mask, std::memory_order_seq_cst);
 
-<<<<<<< HEAD
             // Atomically publish the octile index and guard flag to our shared slot for the writer to see.
             typename Ring<T, true>::Reader_slot_state current_state{c.reading_sequences[m_rs_index].data.slot_state.load(std::memory_order_acquire)};
             typename Ring<T, true>::Reader_slot_state new_state{trailing_octile, true, current_state.status()};
             c.reading_sequences[m_rs_index].data.slot_state.store(new_state.packed, std::memory_order_release);
-=======
-            // Publish the octile index to our shared slot for the writer to see.
-            c.reading_sequences[m_rs_index].data.trailing_octile.store(
-                trailing_octile, std::memory_order_seq_cst);
-            c.reading_sequences[m_rs_index].data.guard_token.store(
-                static_cast<uint8_t>(Ring<T, true>::guard_token_present_mask | trailing_octile),
-                std::memory_order_seq_cst);
->>>>>>> 710d0ba3
 
             auto confirmed_leading_sequence = c.leading_sequence.load(std::memory_order_seq_cst);
             auto confirmed_range_first_sequence = std::max<int64_t>(
@@ -1391,21 +1344,11 @@
             }
 
             // Trailing guard requirement changed between reads; drop and retry.
-<<<<<<< HEAD
             typename Ring<T, true>::Reader_slot_state old_state{c.reading_sequences[m_rs_index].data.slot_state.load(std::memory_order_acquire)};
             if (old_state.has_guard()) {
                 typename Ring<T, true>::Reader_slot_state cleared_state = old_state.with_guard(false);
                 c.reading_sequences[m_rs_index].data.slot_state.store(cleared_state.packed, std::memory_order_release);
                 c.read_access.fetch_sub(guard_mask, std::memory_order_acq_rel);
-=======
-            uint8_t previous_guard = c.reading_sequences[m_rs_index].data.guard_token.exchange(
-                0, std::memory_order_seq_cst);
-            if ((previous_guard & Ring<T, true>::guard_token_present_mask) != 0) {
-                uint8_t guarded_octile =
-                    previous_guard & Ring<T, true>::guard_token_octile_mask;
-                c.read_access.fetch_sub(
-                    uint64_t(1) << (8 * guarded_octile), std::memory_order_seq_cst);
->>>>>>> 710d0ba3
             }
         }
 
@@ -1444,7 +1387,6 @@
             expected = false;
         }
 
-<<<<<<< HEAD
         if (m_reading.load(std::memory_order_acquire)) {
             // Atomically clear the guard bit if set
             typename Ring<T, true>::Reader_slot_state expected_state{c.reading_sequences[m_rs_index].data.slot_state.load(std::memory_order_acquire)};
@@ -1456,17 +1398,6 @@
                     c.read_access.fetch_sub(
                         uint64_t(1) << (8 * m_trailing_octile), std::memory_order_acq_rel);
                 }
-=======
-        if (m_reading.load(std::memory_order_seq_cst)) {
-            uint8_t released_guard =
-                c.reading_sequences[m_rs_index].data.guard_token.exchange(
-                    0, std::memory_order_seq_cst);
-            if ((released_guard & Ring<T, true>::guard_token_present_mask) != 0) {
-                uint8_t released_octile =
-                    released_guard & Ring<T, true>::guard_token_octile_mask;
-                c.read_access.fetch_sub(
-                    uint64_t(1) << (8 * released_octile), std::memory_order_seq_cst);
->>>>>>> 710d0ba3
             }
             m_reading.store(false, std::memory_order_seq_cst);
         }
@@ -1688,7 +1619,6 @@
             auto& guard_token = c.reading_sequences[m_rs_index].data.guard_token;
 
             const uint64_t new_mask = uint64_t(1) << (8 * new_trailing_octile);
-<<<<<<< HEAD
             const uint64_t old_mask = uint64_t(1) << (8 * m_trailing_octile);
             c.read_access.fetch_add(new_mask, std::memory_order_acq_rel);
             c.read_access.fetch_sub(old_mask, std::memory_order_acq_rel);
@@ -1697,33 +1627,6 @@
             typename Ring<T, true>::Reader_slot_state current_state{c.reading_sequences[m_rs_index].data.slot_state.load(std::memory_order_acquire)};
             typename Ring<T, true>::Reader_slot_state new_state = current_state.with_octile(static_cast<uint8_t>(new_trailing_octile));
             c.reading_sequences[m_rs_index].data.slot_state.store(new_state.packed, std::memory_order_release);
-=======
-            uint8_t        observed_token = guard_token.load(std::memory_order_seq_cst);
-
-            while (true) {
-                if ((observed_token & Ring<T, true>::guard_token_present_mask) == 0) {
-                    break;
-                }
-
-                const uint8_t desired_token = static_cast<uint8_t>(
-                    Ring<T, true>::guard_token_present_mask |
-                    static_cast<uint8_t>(new_trailing_octile));
-                const uint8_t previous_token = observed_token;
-
-                c.read_access.fetch_add(new_mask, std::memory_order_seq_cst);
-
-                uint8_t expected_token = observed_token;
-                if (guard_token.compare_exchange_strong(expected_token,
-                                                        desired_token,
-                                                        std::memory_order_seq_cst,
-                                                        std::memory_order_seq_cst)) {
-                    const uint8_t old_guarded_octile =
-                        previous_token & Ring<T, true>::guard_token_octile_mask;
-                    c.read_access.fetch_sub(
-                        uint64_t(1) << (8 * old_guarded_octile), std::memory_order_seq_cst);
-                    break;
-                }
->>>>>>> 710d0ba3
 
                 c.read_access.fetch_sub(new_mask, std::memory_order_seq_cst);
                 observed_token = expected_token;
@@ -1738,22 +1641,13 @@
     bool handle_eviction_if_needed()
     {
         auto& slot = c.reading_sequences[m_rs_index].data;
-<<<<<<< HEAD
         typename Ring<T, true>::Reader_slot_state state{slot.slot_state.load(std::memory_order_acquire)};
         if (state.has_guard()) {
-=======
-        if ((slot.guard_token.load(std::memory_order_seq_cst) &
-             Ring<T, true>::guard_token_present_mask) != 0) {
->>>>>>> 710d0ba3
             return false;
         }
 
 #ifdef SINTRA_ENABLE_SLOW_READER_EVICTION
-<<<<<<< HEAD
         if (state.status() == Ring<T, true>::READER_STATE_EVICTED) {
-=======
-        if (slot.status.load(std::memory_order_seq_cst) == Ring<T, false>::READER_STATE_EVICTED) {
->>>>>>> 710d0ba3
             // Reader was evicted by writer for being too slow.
             // Skip all missed data and jump to writer's current position.
             // This is the only safe recovery strategy since old data has been overwritten.
@@ -1781,7 +1675,6 @@
     void reattach_after_eviction()
     {
         const uint64_t mask = uint64_t(1) << (8 * m_trailing_octile);
-<<<<<<< HEAD
         c.read_access.fetch_add(mask, std::memory_order_acq_rel);
 
         // Atomically set octile, guard, and status in one operation
@@ -1795,24 +1688,6 @@
 #endif
         };
         c.reading_sequences[m_rs_index].data.slot_state.store(new_state.packed, std::memory_order_release);
-=======
-        c.read_access.fetch_add(mask, std::memory_order_seq_cst);
-        c.reading_sequences[m_rs_index].data.trailing_octile.store(
-            static_cast<uint8_t>(m_trailing_octile), std::memory_order_seq_cst);
-#ifdef SINTRA_ENABLE_SLOW_READER_EVICTION
-        // Publish the ACTIVE state before advertising the guard token.  This way if the writer
-        // manages to evict us between the guard_token store below and our status update, their
-        // READER_STATE_EVICTED write will win and we will observe it on the next
-        // handle_eviction_if_needed() iteration instead of resurrecting the slot to ACTIVE while the
-        // guard has already been cleared.
-        c.reading_sequences[m_rs_index].data.status.store(
-            Ring<T, false>::READER_STATE_ACTIVE, std::memory_order_seq_cst);
-#endif
-        c.reading_sequences[m_rs_index].data.guard_token.store(
-            static_cast<uint8_t>(Ring<T, true>::guard_token_present_mask |
-                                 static_cast<uint8_t>(m_trailing_octile)),
-            std::memory_order_seq_cst);
->>>>>>> 710d0ba3
     }
 
 public:
@@ -2173,7 +2048,6 @@
                     typename Ring<T, false>::Reader_slot_state slot_state{c.reading_sequences[i].data.slot_state.load(std::memory_order_acquire)};
 
                     // Check if this reader slot is active
-<<<<<<< HEAD
                     if (slot_state.status() == Ring<T, false>::READER_STATE_ACTIVE)
                     {
                         sequence_counter_type reader_seq =
@@ -2197,42 +2071,6 @@
                                     c.last_evicted_writer_sequence.store(m_pending_new_sequence, std::memory_order_relaxed);
                                     c.last_evicted_reader_octile.store(static_cast<uint32_t>(expected_state.octile()), std::memory_order_relaxed);
                                 }
-=======
-                    if (c.reading_sequences[i].data.status.load(std::memory_order_seq_cst)
-                        == Ring<T, false>::READER_STATE_ACTIVE)
-                    {
-                        sequence_counter_type reader_seq =
-                            c.reading_sequences[i].data.v.load(std::memory_order_seq_cst);
-                        uint8_t guard_snapshot =
-                            c.reading_sequences[i].data.guard_token.load(std::memory_order_seq_cst);
-                        bool reader_has_guard =
-                            (guard_snapshot & Ring<T, false>::guard_token_present_mask) != 0;
-                        uint8_t reader_octile =
-                            guard_snapshot & Ring<T, false>::guard_token_octile_mask;
-
-                        bool blocking_current_octile =
-                            reader_has_guard && (reader_octile == new_octile);
-
-                        if (reader_seq < eviction_threshold || blocking_current_octile) {
-                            // Evict only if the reader currently holds a guard
-                            uint8_t evicted_guard =
-                                c.reading_sequences[i].data.guard_token.exchange(
-                                    0, std::memory_order_seq_cst);
-                            if ((evicted_guard & Ring<T, false>::guard_token_present_mask) != 0) {
-                                const size_t evicted_reader_octile =
-                                    evicted_guard & Ring<T, false>::guard_token_octile_mask;
-
-                                c.reading_sequences[i].data.status.store(
-                                    Ring<T, false>::READER_STATE_EVICTED, std::memory_order_seq_cst);
-
-                                c.read_access.fetch_sub(
-                                    uint64_t(1) << (8 * evicted_reader_octile), std::memory_order_seq_cst);
-                                c.reader_eviction_count.fetch_add(1, std::memory_order_seq_cst);
-                                c.last_evicted_reader_index.store(static_cast<uint32_t>(i), std::memory_order_seq_cst);
-                                c.last_evicted_reader_sequence.store(reader_seq, std::memory_order_seq_cst);
-                                c.last_evicted_writer_sequence.store(m_pending_new_sequence, std::memory_order_seq_cst);
-                                c.last_evicted_reader_octile.store(static_cast<uint32_t>(evicted_reader_octile), std::memory_order_seq_cst);
->>>>>>> 710d0ba3
                             }
                         }
                     }
@@ -2254,15 +2092,8 @@
             while (c.read_access.load(std::memory_order_seq_cst) & range_mask) {
                 bool has_blocking_reader = false;
                 for (int i = 0; i < max_process_index; ++i) {
-<<<<<<< HEAD
                     typename Ring<T, false>::Reader_slot_state state{c.reading_sequences[i].data.slot_state.load(std::memory_order_acquire)};
                     if (state.has_guard() && state.octile() == new_octile)
-=======
-                    uint8_t guard_snapshot =
-                        c.reading_sequences[i].data.guard_token.load(std::memory_order_seq_cst);
-                    if ((guard_snapshot & Ring<T, false>::guard_token_present_mask) != 0 &&
-                        (guard_snapshot & Ring<T, false>::guard_token_octile_mask) == new_octile)
->>>>>>> 710d0ba3
                     {
                         has_blocking_reader = true;
                         break;
