// Copyright (c) 2025, Ioannis Makris
// Licensed under the BSD 2-Clause License, see LICENSE.md file for details.

#pragma once

#include "../utility.h"
#include "../type_utils.h"
#include "../exception.h"
#include "../ipc/platform_utils.h"

#include <array>
#include <atomic>
#include <chrono>
#include <algorithm>
#include <filesystem>
#include <csignal>
#include <fstream>
#include <functional>
#include <list>
#include <vector>
#include <memory>
#include <mutex>
#include <optional>
#include <shared_mutex>
#include <system_error>
#include <thread>
#include <utility>
#include <iostream>
#ifdef _WIN32
#include <errno.h>
#endif
#ifndef _WIN32
#include <signal.h>
#include <cerrno>
#include <fcntl.h>
#include <sys/wait.h>
#include <sched.h>
#include <time.h>
#include <unistd.h>
#endif

namespace sintra {

extern thread_local bool tl_is_req_thread;
extern thread_local std::function<void()> tl_post_handler_function;

// Protects access to s_mproc during signal dispatch to prevent use-after-free.
// On POSIX: The signal dispatch thread takes a shared lock when accessing s_mproc.
// On Windows: The CRT signal handler thread takes a shared lock when accessing s_mproc.
// The Managed_process destructor takes an exclusive lock before clearing s_mproc.
inline std::shared_mutex dispatch_shutdown_mutex_instance;

inline std::once_flag& signal_handler_once_flag()
{
    static std::once_flag flag;
    return flag;
}

namespace {

#ifdef _WIN32
    struct signal_slot {
        int sig;
        void (__cdecl* previous)(int) = SIG_DFL;
        bool has_previous = false;
    };

    inline std::array<signal_slot, 6>& signal_slots()
    {
        static std::array<signal_slot, 6> slots {{
            {SIGABRT}, {SIGFPE}, {SIGILL}, {SIGINT}, {SIGSEGV}, {SIGTERM}
        }};
        return slots;
    }

    // Windows signal dispatcher infrastructure - matches POSIX architecture
    // to prevent blocking in signal handlers and provide timeout guarantees.

    inline HANDLE& signal_event()
    {
        static HANDLE evt = NULL;
        return evt;
    }

    inline std::atomic<unsigned int>& pending_signal_mask()
    {
        static std::atomic<unsigned int> mask{0};
        return mask;
    }

    inline std::atomic<uint32_t>& dispatched_signal_counter()
    {
        static std::atomic<uint32_t> counter{0};
        return counter;
    }

    inline std::once_flag& signal_dispatcher_once_flag()
    {
        static std::once_flag flag;
        return flag;
    }

    inline std::size_t signal_index(int sig)
    {
        auto& slots = signal_slots();
        for (std::size_t idx = 0; idx < slots.size(); ++idx) {
            if (slots[idx].sig == sig) {
                return idx;
            }
        }
        return slots.size();
    }

    inline void dispatch_signal_number_win(int sig_number)
    {
        // Hold shared lock to prevent s_mproc from being destroyed while we access it.
        std::shared_lock<std::shared_mutex> dispatch_lock(dispatch_shutdown_mutex_instance);

        auto* mproc = s_mproc;
        if (mproc && mproc->m_out_req_c) {
            mproc->emit_remote<Managed_process::terminated_abnormally>(sig_number);

            std::shared_lock<std::shared_mutex> readers_lock(mproc->m_readers_mutex);
            for (auto& reader_entry : mproc->m_readers) {
                if (auto& reader = reader_entry.second) {
                    reader->stop_nowait();
                }
            }

            dispatched_signal_counter().fetch_add(1);
        }
    }

    inline void drain_pending_signals_win()
    {
        auto mask = pending_signal_mask().exchange(0U);
        if (mask == 0U) {
            return;
        }

        auto& slots = signal_slots();
        for (std::size_t idx = 0; idx < slots.size(); ++idx) {
            if ((mask & (1U << idx)) != 0U) {
                dispatch_signal_number_win(slots[idx].sig);
            }
        }
    }

    inline void signal_dispatch_loop_win()
    {
        while (true) {
            DWORD result = WaitForSingleObject(signal_event(), INFINITE);
            if (result == WAIT_OBJECT_0) {
                drain_pending_signals_win();
                // Reset the event after processing
                ResetEvent(signal_event());
            }
            else {
                // Event was closed or error occurred - exit the loop
                break;
            }
        }
    }

    inline void ensure_signal_dispatcher_win()
    {
        std::call_once(signal_dispatcher_once_flag(), []() {
            // Manual-reset event, initially non-signaled
            signal_event() = CreateEventW(NULL, TRUE, FALSE, NULL);
            if (signal_event() == NULL) {
                return;
            }
            std::thread(signal_dispatch_loop_win).detach();
        });
    }

    inline void wait_for_signal_dispatch_win(uint32_t expected_count)
    {
        const uint32_t target = expected_count + 1;
        // Wait up to 200ms (matching POSIX timeout)
        for (int spin = 0; spin < 200; ++spin) {
            if (dispatched_signal_counter().load() >= target) {
                return;
            }
            Sleep(1);  // 1 millisecond
        }
    }
#else
    struct signal_slot {
        int sig;
        struct sigaction previous {};
        bool has_previous = false;
    };

    inline std::array<signal_slot, 7>& signal_slots()
    {
        static std::array<signal_slot, 7> slots {{
            {SIGABRT}, {SIGFPE}, {SIGILL}, {SIGINT}, {SIGSEGV}, {SIGTERM}, {SIGCHLD}
        }};
        return slots;
    }

    inline std::array<char, 64 * 1024>& alt_stack_storage()
    {
        static std::array<char, 64 * 1024> storage {};
        return storage;
    }

    inline bool& alt_stack_installed()
    {
        static bool installed = false;
        return installed;
    }

    inline int (&signal_pipe())[2]
    {
        static int pipefd[2] = {-1, -1};
        return pipefd;
    }

    inline std::atomic<unsigned int>& pending_signal_mask()
    {
        static std::atomic<unsigned int> mask {0};
        return mask;
    }

    inline std::atomic<uint32_t>& dispatched_signal_counter()
    {
        static std::atomic<uint32_t> counter {0};
        return counter;
    }

    inline std::once_flag& signal_dispatcher_once_flag()
    {
        static std::once_flag flag;
        return flag;
    }

    inline std::size_t signal_index(int sig)
    {
        auto& slots = signal_slots();
        for (std::size_t idx = 0; idx < slots.size(); ++idx) {
            if (slots[idx].sig == sig) {
                return idx;
            }
        }
        return slots.size();
    }

    inline void dispatch_signal_number(int sig_number)
    {
        // Hold shared lock to prevent s_mproc from being destroyed while we access it.
        // The Managed_process destructor will acquire an exclusive lock before clearing
        // s_mproc and destroying the object, ensuring this function completes first.
        std::shared_lock<std::shared_mutex> dispatch_lock(dispatch_shutdown_mutex_instance);

        auto* mproc = s_mproc;
#ifndef _WIN32
        if (sig_number == SIGCHLD) {
            if (mproc) {
                mproc->reap_finished_children();
            }
            return;
        }
#endif
        if (mproc && mproc->m_out_req_c) {
            mproc->emit_remote<Managed_process::terminated_abnormally>(sig_number);

            std::shared_lock<std::shared_mutex> readers_lock(mproc->m_readers_mutex);
            for (auto& reader_entry : mproc->m_readers) {
                if (auto& reader = reader_entry.second) {
                    reader->stop_nowait();
                }
            }

            dispatched_signal_counter().fetch_add(1);
        }
    }

    inline void wait_for_signal_dispatch(uint32_t expected_count)
    {
        const uint32_t target = expected_count + 1;
        timespec ts;
        ts.tv_sec = 0;
        ts.tv_nsec = 1'000'000; // 1 millisecond
        for (int spin = 0; spin < 200; ++spin) {
            if (dispatched_signal_counter().load() >= target) {
                return;
            }
            ::nanosleep(&ts, nullptr);
        }
    }

    inline void drain_pending_signals()
    {
        auto mask = pending_signal_mask().exchange(0U);
        if (mask == 0U) {
            return;
        }

        auto& slots = signal_slots();
        for (std::size_t idx = 0; idx < slots.size(); ++idx) {
            if ((mask & (1U << idx)) != 0U) {
                dispatch_signal_number(slots[idx].sig);
            }
        }
    }

    inline void signal_dispatch_loop()
    {
        auto& pipefd = signal_pipe();

        while (true) {
            int sig_number = 0;
            ssize_t bytes_read = ::read(pipefd[0], &sig_number, sizeof(sig_number));

            if (bytes_read == sizeof(sig_number)) {
                dispatch_signal_number(sig_number);
                drain_pending_signals();
                continue;
            }

            if (bytes_read == -1) {
                if (errno == EINTR) {
                    drain_pending_signals();
                    continue;
                }

                if (errno == EAGAIN) {
                    std::this_thread::yield();
                    drain_pending_signals();
                    continue;
                }
            }

            drain_pending_signals();

            // Either the write end was closed (bytes_read == 0) or an unrecoverable
            // error occurred. Exit the loop to allow the thread to finish.
            break;
        }
    }

    inline void ensure_signal_dispatcher()
    {
        std::call_once(signal_dispatcher_once_flag(), []() {
            int pipefd_local[2];
            if (::pipe(pipefd_local) != 0) {
                return;
            }

            int flags = ::fcntl(pipefd_local[1], F_GETFL, 0);
            if (flags != -1) {
                ::fcntl(pipefd_local[1], F_SETFL, flags | O_NONBLOCK);
            }

            auto& pipefd = signal_pipe();
            pipefd[0] = pipefd_local[0];
            pipefd[1] = pipefd_local[1];

            std::thread(signal_dispatch_loop).detach();
        });
    }
#endif

    template <std::size_t N>
    inline signal_slot* find_slot(std::array<signal_slot, N>& slots, int sig)
    {
        for (auto& candidate : slots) {
            if (candidate.sig == sig) {
                return &candidate;
            }
        }
        return nullptr;
    }
}

#ifdef _WIN32
inline
static void s_signal_handler(int sig)
{
    // Windows signal handler using dispatcher pattern (matching POSIX architecture).
    // This ensures potentially-blocking operations (emit_remote, mutex acquisition)
    // happen in the dispatcher thread, not in the signal handler, with a timeout
    // to guarantee the handler eventually completes even if IPC is broken.

    auto& slots = signal_slots();

    auto* mproc = s_mproc;
    const bool should_wait_for_dispatch = mproc && mproc->m_out_req_c;
    uint32_t dispatched_before = 0;
    if (should_wait_for_dispatch) {
        dispatched_before = dispatched_signal_counter().load();
    }

    // Signal the dispatcher thread via the event and pending signal mask
    if (signal_event() != NULL) {
        auto idx = signal_index(sig);
        if (idx < slots.size()) {
            pending_signal_mask().fetch_or(1U << idx);
        }
        SetEvent(signal_event());
    }

    // Wait up to 200ms for dispatch to complete (matching POSIX timeout)
    if (should_wait_for_dispatch) {
        wait_for_signal_dispatch_win(dispatched_before);
    }

    // Chain to previous handler (e.g., debug_pause handler)
    if (auto* slot = find_slot(slots, sig); slot && slot->has_previous) {
        auto prev = slot->previous;
        if (prev != SIG_DFL && prev != SIG_IGN && prev != s_signal_handler) {
            prev(sig);
            return;  // Previous handler took over (e.g., debug_pause entered infinite loop)
        }
    }

    // Default: terminate the process
    // Reader threads may be blocked on semaphores, and Windows shutdown waits for
    // all threads to exit. Since this is a crashing process (signal handler was called),
    // we don't need graceful shutdown - the coordinator will detect the death and
    // respawn if recovery is enabled.
    TerminateProcess(GetCurrentProcess(), 1);
}
#else
inline
static void s_signal_handler(int sig, siginfo_t* info, void* ctx)
{
    auto& slots = signal_slots();

    auto* mproc = s_mproc;
    const bool should_wait_for_dispatch = mproc && mproc->m_out_req_c && sig != SIGCHLD;
    uint32_t dispatched_before = 0;
    if (should_wait_for_dispatch) {
        dispatched_before = dispatched_signal_counter().load();
    }

    auto& pipefd = signal_pipe();
    if (pipefd[1] != -1) {
        int sig_number = sig;
        int last_errno = 0;
        bool delivered = false;
        constexpr int max_attempts = 4;
        for (int attempt = 0; attempt < max_attempts; ++attempt) {
            ssize_t result = ::write(pipefd[1], &sig_number, sizeof(sig_number));
            if (result == sizeof(sig_number)) {
                delivered = true;
                break;
            }

            if (result == -1) {
                last_errno = errno;
                if (last_errno == EINTR || last_errno == EAGAIN) {
                    continue;
                }
            }

            break;
        }

        if (!delivered && (last_errno == EAGAIN || last_errno == EINTR)) {
            auto index = signal_index(sig);
            if (index < slots.size()) {
                pending_signal_mask().fetch_or(1U << index);
            }
        }
    }

    if (should_wait_for_dispatch) {
        wait_for_signal_dispatch(dispatched_before);
    }

    if (auto* slot = find_slot(slots, sig); slot && slot->has_previous) {
        if (slot->previous.sa_handler == SIG_IGN) {
            return;
        }

        if ((slot->previous.sa_flags & SA_SIGINFO) && slot->previous.sa_sigaction) {
            slot->previous.sa_sigaction(sig, info, ctx);
            return;
        }

        if (slot->previous.sa_handler && slot->previous.sa_handler != SIG_DFL) {
            slot->previous.sa_handler(sig);
            return;
        }
    }

    // SIGCHLD is informational for us (we reap children in the dispatch loop).
    // Do NOT restore default/raise here, or the handler will uninstall itself
    // after the first child exit and subsequent SIGCHLDs will be ignored.
    if (sig == SIGCHLD) {
        return;
    }

    struct sigaction dfl {};
    dfl.sa_handler = SIG_DFL;
    sigemptyset(&dfl.sa_mask);
    sigaction(sig, &dfl, nullptr);
    raise(sig);
}
#endif

inline
void Managed_process::enable_recovery()
{
    /*
     * Recovery overview
     * -----------------
     *  - enable_recovery() RPCs the coordinator so the caller's process slot is
     *    added to Coordinator::m_requested_recovery. When a crash is observed the
     *    coordinator routes the cached Spawn_swarm_process_args back through
     *    Coordinator::recover_if_required(), which in turn calls
     *    Managed_process::spawn_swarm_process().
     *  - spawn_swarm_process() persists the executable + argument vector in
     *    m_cached_spawns and bumps the occurrence counter so every respawn uses a
     *    fresh ``req``/``rep`` ring name (see Message_ring_{R,W}::get_base_filename
     *    adding the ``_occN`` suffix). Before a replacement child is launched we
     *    tear down any previous Process_message_reader for that slot (see the
     *    erase() call just above) so the old occurrence's shared memory is
     *    unmapped before a fresh reader is created.
     *  - The coordinator pre-attaches new Process_message_reader instances before
     *    the child is launched, ensuring the new process sees ready request/reply
     *    channels the moment it starts. There is no pre-allocation for future
     *    occurrences; only the rings for the active occurrence stay mapped.
     *  - Each reader/writer ring is implemented via Ring_data::attach(), which
     *    reserves a 2× span and double maps the 2 MiB data file so wrap-around is
     *    linear for zero-copy reads. Those double-mapped spans are what appear as
     *    "guard"/reserved regions inside Mach-O cores-the mapping design is
     *    required for the ring abstraction rather than recovery itself, but the
     *    recovery harness crashes the process often enough that the platform
     *    keeps dumping them.
     */
    // Mark this process as recoverable in the coordinator
    // so that abnormal termination triggers a respawn.
    Coordinator::rpc_enable_recovery(s_coord_id, process_of(m_instance_id));
    m_recoverable = true;
}

inline
void install_signal_handler()
{
    std::call_once(signal_handler_once_flag(), []() {
        auto& slots = signal_slots();

#ifdef _WIN32
        ensure_signal_dispatcher_win();

        for (auto& slot : slots) {
            auto previous = std::signal(slot.sig, s_signal_handler);
            if (previous != SIG_ERR) {
                slot.has_previous = previous != s_signal_handler;
                slot.previous = slot.has_previous ? previous : SIG_DFL;
            }
            else {
                slot.has_previous = false;
            }
        }
#else
        auto& storage = alt_stack_storage();
        auto& installed = alt_stack_installed();
        if (!installed) {
            stack_t ss {};
            ss.ss_sp = storage.data();
            ss.ss_size = storage.size();
            ss.ss_flags = 0;
            if (sigaltstack(&ss, nullptr) == 0) {
                installed = true;
            }
        }

        ensure_signal_dispatcher();

        for (auto& slot : slots) {
            struct sigaction sa {};
            sigemptyset(&sa.sa_mask);
            sa.sa_sigaction = s_signal_handler;
            sa.sa_flags = SA_SIGINFO | SA_ONSTACK;
#ifdef SA_RESTART
            sa.sa_flags |= SA_RESTART;
#endif
            if (slot.sig == SIGCHLD) {
#ifdef SA_NOCLDSTOP
                sa.sa_flags |= SA_NOCLDSTOP;
#endif
            }

            if (sigaction(slot.sig, &sa, &slot.previous) == 0) {
                slot.has_previous = slot.previous.sa_sigaction != s_signal_handler;
                if (!slot.has_previous) {
                    slot.previous.sa_handler = SIG_DFL;
                }
            }
            else {
                slot.has_previous = false;
            }
        }
#endif
    });
}

template <typename T>
sintra::type_id_type get_type_id()
{
    const std::string type_name = detail::type_name<T>();
    // Hold spinlock while accessing the iterator to prevent use-after-invalidation
    {
        auto scoped_map = s_mproc->m_type_id_of_type_name.scoped();
        auto it = scoped_map.get().find(type_name);
        if (it != scoped_map.get().end()) {
            return it->second;
        }
        // Spinlock released here automatically when scoped_map goes out of scope
    }

    // Caution the Coordinator call will refer to the map that is being assigned,
    // if the Coordinator is local. Do not be tempted to simplify the temporary,
    // because depending on the order of evaluation, it may or it may not work.
    auto tid = Coordinator::rpc_resolve_type(s_coord_id, type_name);

    // if it is not invalid, cache it
    if (tid != invalid_type_id) {
        s_mproc->m_type_id_of_type_name[type_name] = tid;
    }

    return tid;
}

// helper
template <typename T>
sintra::type_id_type get_type_id(const T&) {return get_type_id<T>();}

template <typename>
sintra::instance_id_type get_instance_id(std::string&& assigned_name)
{
    // Hold spinlock while accessing the iterator to prevent use-after-invalidation
    {
        auto scoped_map = s_mproc->m_instance_id_of_assigned_name.scoped();
        auto it = scoped_map.get().find(assigned_name);
        if (it != scoped_map.get().end()) {
            return it->second;
        }
        // Spinlock released here automatically when scoped_map goes out of scope
    }

    // Caution the Coordinator call will refer to the map that is being assigned,
    // if the Coordinator is local. Do not be tempted to simplify the temporary,
    // because depending on the order of evaluation, it may or it may not work.
    auto iid = Coordinator::rpc_resolve_instance(s_coord_id, assigned_name);

    // if it is not invalid, cache it
    if (iid != invalid_instance_id) {
        s_mproc->m_instance_id_of_assigned_name[assigned_name] = iid;
    }

    return iid;
}

inline
Managed_process::Managed_process():
    Derived_transceiver<Managed_process>(nullptr),
    m_communication_state(COMMUNICATION_STOPPED),
    m_must_stop(false),
    m_swarm_id(0),
    m_last_message_sequence(0),
    m_check_sequence(0),
    m_message_stats_reference_time(0.),
    m_messages_accepted_since_reference_time(0),
    m_messages_rejected_since_reference_time(0),
    m_total_sequences_missed(0)
{
    assert(s_mproc == nullptr);
    s_mproc = this;

    m_pid = detail::get_current_process_id();
    if (auto start_stamp = current_process_start_stamp()) {
        m_process_start_stamp = *start_stamp;
    }

    install_signal_handler();

    // NOTE: Do not use external library helpers for process creation time,
    // it is only implemented for Windows.
    m_time_instantiated = std::chrono::system_clock::now();
}

inline
Managed_process::~Managed_process()
{
    // The coordinating process will be removing its readers whenever
    // they are unpublished - when they are all done, the process may exit.
    //
    // Previously we waited for readers to report completion before asking
    // them to stop.  On Linux this could deadlock during shutdown because
    // the reader threads were still blocked on their rings, so the
    // m_num_active_readers counter never reached the expected value and the
    // destructor blocked forever.  Stop the readers first so they can wake
    // up, decrement the counter and unblock the wait.  When invoked from a
    // request reader thread, make sure the deferred reply-ring shutdown runs
    // before waiting and allow for the current thread in the count so we do
    // not deadlock on ourselves.
    if (s_coord) {
        stop();

        const bool called_from_request_reader = tl_is_req_thread;
        if (called_from_request_reader && tl_post_handler_function) {
            auto post_handler = std::move(tl_post_handler_function);
            tl_post_handler_function = {};
            if (post_handler) {
                post_handler();
            }
        }

        wait_until_all_external_readers_are_done(called_from_request_reader ? 1 : 0);
    }

    assert(m_communication_state <= COMMUNICATION_PAUSED); // i.e. paused or stopped

    // this is called explicitly, in order to inform the coordinator of the destruction early.
    // it would not be possible to communicate it after the channels were closed.
    this->Derived_transceiver<Managed_process>::destroy();

    // no more reading
    {
        std::unique_lock<std::shared_mutex> readers_lock(m_readers_mutex);
        m_readers.clear();
    }

    // no more writing
    if (m_out_req_c) {
        delete m_out_req_c;
        m_out_req_c = nullptr;
    }

    if (m_out_rep_c) {
        delete m_out_rep_c;
        m_out_rep_c = nullptr;
    }

    if (s_coord) {

        // now it's safe to delete the Coordinator.
        delete s_coord;
        s_coord = 0;

        mark_run_directory_for_cleanup(std::filesystem::path(m_directory));

        // removes the swarm directory
        remove_directory(m_directory);
    }

#ifndef _WIN32
    std::vector<pid_t> reap_targets;
    {
        std::lock_guard<std::mutex> guard(m_spawned_child_pids_mutex);
        reap_targets.swap(m_spawned_child_pids);
    }

    for (pid_t pid : reap_targets) {
        if (pid <= 0) {
            continue;
        }

        const auto poll_delay = std::chrono::milliseconds(10);
        auto graceful_deadline = std::chrono::steady_clock::now() + std::chrono::seconds(1);
        auto forceful_deadline = graceful_deadline + std::chrono::seconds(1);
        bool sent_sigterm = false;
        bool sent_sigkill = false;

        while (true) {
            int status = 0;
            pid_t result = ::waitpid(pid, &status, sent_sigkill ? 0 : WNOHANG);

            if (result == pid) {
                break;
            }

            if (result == 0) {
                auto now = std::chrono::steady_clock::now();
                if (!sent_sigterm && now >= graceful_deadline) {
                    if (::kill(pid, SIGTERM) == -1 && errno == ESRCH) {
                        break;
                    }
                    sent_sigterm = true;
                    forceful_deadline = std::chrono::steady_clock::now() + std::chrono::seconds(1);
                    continue;
                }

                if (sent_sigterm && !sent_sigkill && now >= forceful_deadline) {
                    if (::kill(pid, SIGKILL) == -1 && errno == ESRCH) {
                        break;
                    }
                    sent_sigkill = true;
                    continue;
                }

                std::this_thread::sleep_for(poll_delay);
                continue;
            }

            if (result == -1) {
                if (errno == EINTR) {
                    continue;
                }
                if (errno == ECHILD || errno == ESRCH) {
                    break;
                }

                // Unexpected error: escalate to SIGKILL once before aborting the loop.
                if (!sent_sigkill) {
                    if (::kill(pid, SIGKILL) == -1 && errno == ESRCH) {
                        break;
                    }
                    sent_sigkill = true;
                    continue;
                }

                break;
            }
        }
    }

    // Close the signal dispatch pipe to allow the dispatch thread to exit cleanly
    auto& pipefd = signal_pipe();
    if (pipefd[1] != -1) {
        ::close(pipefd[1]);
        pipefd[1] = -1;
    }
    if (pipefd[0] != -1) {
        ::close(pipefd[0]);
        pipefd[0] = -1;
    }

    // Wait for any in-flight signal dispatches to complete before clearing s_mproc.
    // On POSIX: The dispatch thread may still be executing dispatch_signal_number()
    //           after we closed the pipes above.
    // On Windows: The CRT signal handler thread may be executing s_signal_handler().
    // Taking an exclusive lock here ensures all shared locks are released before we
    // clear s_mproc and destroy the object, preventing use-after-free.
    {
        std::unique_lock<std::shared_mutex> dispatch_lock(dispatch_shutdown_mutex_instance);
        s_mproc = nullptr;
        s_mproc_id = 0;
    }
#else
    // Close the signal dispatch event to allow the dispatch thread to exit cleanly
    if (signal_event() != NULL) {
        CloseHandle(signal_event());
        signal_event() = NULL;
    }

    // Wait for any in-flight signal dispatches to complete before clearing s_mproc.
    // The Windows dispatcher thread may still be executing dispatch_signal_number_win()
    // after we closed the event above.
    // Taking an exclusive lock ensures all shared locks are released before we
    // clear s_mproc and destroy the object, preventing use-after-free.
    {
        std::unique_lock<std::shared_mutex> dispatch_lock(dispatch_shutdown_mutex_instance);
        s_mproc = nullptr;
        s_mproc_id = 0;
    }
#endif
}

#ifndef _WIN32
inline void Managed_process::reap_finished_children()
{
    std::lock_guard<std::mutex> guard(m_spawned_child_pids_mutex);
    if (m_spawned_child_pids.empty()) {
        return;
    }

    std::vector<pid_t> remaining;
    remaining.reserve(m_spawned_child_pids.size());

    for (pid_t pid : m_spawned_child_pids) {
        if (pid <= 0) {
            continue;
        }

        int status = 0;
        pid_t result = 0;
        do {
            result = ::waitpid(pid, &status, WNOHANG);
        }
        while (result == -1 && errno == EINTR);

        if (result == 0) {
            remaining.push_back(pid);
            continue;
        }

        if (result == -1 && errno != ECHILD) {
            remaining.push_back(pid);
        }
    }

    m_spawned_child_pids.swap(remaining);
}
#endif

// returns the argc/argv as a vector of strings
inline
std::vector<std::string> argc_argv_to_vector(int argc, const char* const* argv)
{
    std::vector<std::string> ret;
    for (int i = 0; i < argc; i++) {
        ret.push_back(argv[i]);
    }
    return ret;
}

struct Filtered_args
{
    vector<string> remained;
    vector<string> extracted;
};

inline std::string join_strings(const std::vector<std::string>& parts, const std::string& delimiter)
{
    if (parts.empty()) {
        return std::string();
    }

    std::string result;
    size_t total_size = delimiter.size() * (parts.size() - 1);
    for (const auto& part : parts) {
        total_size += part.size();
    }
    result.reserve(total_size);

    auto it = parts.begin();
    result += *it++;
    for (; it != parts.end(); ++it) {
        result += delimiter;
        result += *it;
    }

    return result;
}

inline
Filtered_args filter_option(
    std::vector<std::string> in_args, std::string in_option, unsigned int num_args
)
{
    Filtered_args ret;
    bool found = false;
    for (auto& e : in_args) {
        if (!found) {
            if (e == in_option) {
                found = true;
                ret.extracted.push_back(e);
                continue;
            }
            ret.remained.push_back(e);
        }
        else {
            if (num_args) {
                ret.extracted.push_back(e);
                num_args--;
            }
            else {
                ret.remained.push_back(e);
            }
        }
    }
    return ret;
}

inline
void Managed_process::init(int argc, const char* const* argv)
{
    m_binary_name = argv[0];

    std::string branch_index_arg;
    std::string swarm_id_arg;
    std::string instance_id_arg;
    std::string coordinator_id_arg;
    std::string recovery_arg;

    size_t recovery_occurrence_value = 0;
    auto fa = filter_option(argc_argv_to_vector(argc, argv), "--recovery_occurrence", 1);

    if (fa.extracted.size() == 2) {
        try {
            recovery_occurrence_value =  std::stoul(fa.extracted[1]);
        }
        catch (...) {
            assert(!"not implemented");
        }
    }

    m_recovery_cmd = join_strings(fa.remained, " ") + " --recovery_occurrence " +
        std::to_string(recovery_occurrence_value+1);

    auto option_value = [&](const std::string& arg, const char* long_name, char short_name, bool requires_value, int& index) -> std::optional<std::string> {
        const std::string long_prefix = std::string(long_name) + "=";

        if (arg == long_name) {
            if (!requires_value) {
                return std::string();
            }
            if (index + 1 >= argc) {
                throw 1;
            }
            return std::string(argv[++index]);
        }

        if (requires_value && arg.rfind(long_prefix, 0) == 0) {
            return arg.substr(long_prefix.size());
        }

        if (short_name != '\0' && arg.size() >= 2 && arg[0] == '-' && arg[1] == short_name) {
            if (!requires_value) {
                return std::string();
            }

            if (arg.size() > 2) {
                if (arg[2] == '=') {
                    return arg.substr(3);
                }
                return arg.substr(2);
            }

            if (index + 1 >= argc) {
                throw 1;
            }
            return std::string(argv[++index]);
        }

        return std::nullopt;
    };

    try {
        for (int i = 1; i < argc; ++i) {
            std::string arg = argv[i];

            if (arg == "--help" || arg == "-h") {
                throw 1;
            }

            if (auto value = option_value(arg, "--branch_index", 'a', true, i)) {
                try {
                    branch_index_arg = *value;
                    s_branch_index = static_cast<int32_t>(std::stol(*value));
                }
                catch (...) {
                    throw 1;
                }

                if (s_branch_index < 1) {
                    throw 1;
                }

                continue;
            }

            if (auto value = option_value(arg, "--swarm_id", 'b', true, i)) {
                try {
                    swarm_id_arg = *value;
                    m_swarm_id = static_cast<decltype(m_swarm_id)>(std::stoull(*value));
                }
                catch (...) {
                    throw 1;
                }
                continue;
            }

            if (auto value = option_value(arg, "--instance_id", 'c', true, i)) {
                try {
                    instance_id_arg = *value;
                    m_instance_id = static_cast<decltype(m_instance_id)>(std::stoull(*value));
                }
                catch (...) {
                    throw 1;
                }
                continue;
            }

            if (auto value = option_value(arg, "--coordinator_id", 'd', true, i)) {
                try {
                    coordinator_id_arg = *value;
                    s_coord_id = static_cast<instance_id_type>(std::stoull(*value));
                }
                catch (...) {
                    throw 1;
                }
                continue;
            }

            if (auto value = option_value(arg, "--recovery_occurrence", 'e', true, i)) {
                try {
                    recovery_arg = *value;
                    s_recovery_occurrence = static_cast<uint32_t>(std::stoul(*value));
                }
                catch (...) {
                    throw 1;
                }
                continue;
            }

            if (!arg.empty() && arg[0] == '-') {
                // Ignore unknown options so the examples can run under environments
                // that inject additional debugger flags (e.g. Visual Studio).
                continue;
            }
        }
    }
    catch(...) {
        cout << R"(
Managed process options:
  --help                   (optional) produce help message and exit
  --branch_index arg       used by the coordinator process, when it invokes
                           itself
                           with a different entry index. It must be 1 or
                           greater.
  --swarm_id arg           unique identifier of the swarm that is being joined
  --instance_id arg        the instance id assigned to the new process
  --coordinator_id arg     the instance id of the coordinator that this
                           process should refer to
  --recovery_occurrence arg (optional) number of times the process recovered an
                           abnormal termination.
)";
        exit(1);
    }

    bool coordinator_is_local = false;
    if (swarm_id_arg.empty()) {
        s_mproc_id = m_instance_id = make_process_instance_id();

        m_swarm_id = 
            std::chrono::duration_cast<std::chrono::nanoseconds>(
                m_time_instantiated.time_since_epoch()
            ).count();
        coordinator_is_local = true;

        // NOTE: s_branch_index remains uninitialized here for the coordinator.
        // This is safe because:
        // 1. The coordinator does not have a branch entry (no entry function index)
        // 2. s_branch_index is only used in the non-coordinator path of init() at
        //    lines 1149-1159, which requires branch_index_arg to be provided
        // 3. For the coordinator, s_branch_index is explicitly set to 0 in branch()
        //    (line 1570) before any subsequent use
        // 4. Non-coordinator processes always receive --branch_index, which sets
        //    s_branch_index at line 1047 before it's used
    }
    else {
        if (coordinator_id_arg.empty() || (branch_index_arg.empty() && instance_id_arg.empty()) ) {

            assert(!"if the binary was not invoked manually, this is definitely a bug.");
            exit(1);
        }

        if (!branch_index_arg.empty()) {
            assert(s_branch_index < max_process_index - 1);
        }

        assert(m_instance_id != 0);

        if (instance_id_arg.empty()) {
            // If branch_index is specified, the explicit instance_id may not, thus
            // we need to make a process instance id based on the branch_index.
            // Transceiver IDs start from 2 (0 is invalid, 1 is the first process)
            m_instance_id = make_process_instance_id(s_branch_index + 2);
        }

        s_mproc_id = m_instance_id;
    }
    m_directory = obtain_swarm_directory();

    const auto abi_path = std::filesystem::path(m_directory) / detail::abi_marker_filename();
    const std::string current_abi = detail::abi_token();

    if (coordinator_is_local) {
        run_marker_record run_marker{};
        run_marker.pid = static_cast<uint32_t>(m_pid);
        run_marker.start_stamp = m_process_start_stamp;
        run_marker.created_monotonic_ns = monotonic_now_ns();
        run_marker.recovery_occurrence = static_cast<uint32_t>(s_recovery_occurrence);

        if (!write_run_marker(std::filesystem::path(m_directory), run_marker)) {
            throw std::runtime_error(
                "Sintra failed to persist the coordinator run marker at " + m_directory);
        }

        std::ofstream marker(abi_path, std::ios::out | std::ios::trunc);
        if (!marker) {
            throw std::runtime_error(
                "Sintra failed to write the ABI fingerprint file at " + abi_path.string());
        }
        marker << current_abi;
        marker.close();
        if (!marker) {
            throw std::runtime_error(
                "Sintra failed to persist the ABI fingerprint file at " + abi_path.string());
        }
    }
    else {
        std::ifstream marker(abi_path);
        if (!marker) {
            throw std::runtime_error(
                "Sintra could not read the coordinator ABI fingerprint at " + abi_path.string() +
                ". Ensure all processes start from the same swarm directory.");
        }
        std::string coordinator_abi;
        std::getline(marker, coordinator_abi);
        if (!marker.good() && !marker.eof()) {
            throw std::runtime_error(
                "Sintra encountered an error while reading the ABI fingerprint at " + abi_path.string());
        }

        if (coordinator_abi != current_abi) {
            throw std::runtime_error(
                std::string("Sintra ABI mismatch detected. The coordinator reports ") +
                detail::describe_abi_token(coordinator_abi) +
                ", while this process was built with " + detail::abi_description() +
                ". Mixing toolchains (for example MSVC and MinGW) is not supported.");
        }
    }

    m_out_req_c = new Message_ring_W(m_directory, "req", m_instance_id, s_recovery_occurrence);
    m_out_rep_c = new Message_ring_W(m_directory, "rep", m_instance_id, s_recovery_occurrence);

    if (coordinator_is_local) {
        s_coord = new Coordinator;
        s_coord_id = s_coord->m_instance_id;

        {
            lock_guard<mutex> lock(s_coord->m_publish_mutex);
            s_coord->m_transceiver_registry[s_mproc_id];
        }
    }

    {
        std::unique_lock<std::shared_mutex> readers_lock(m_readers_mutex);
        assert(!m_readers.count(process_of(s_coord_id)));
        auto progress = std::make_shared<Process_message_reader::Delivery_progress>();
        auto reader = std::make_shared<Process_message_reader>(
            process_of(s_coord_id), progress, 0u);
        auto [reader_it, inserted] = m_readers.emplace(process_of(s_coord_id), reader);
        assert(inserted == true);
        reader->wait_until_ready();
    }

    // Up to this point, there was no infrastructure for a proper construction
    // of Transceiver base.

    this->Derived_transceiver<Managed_process>::construct("", m_instance_id);

    auto published_handler = [this](const Coordinator::instance_published& msg)
    {
        tn_type tn = {msg.type_id, msg.assigned_name};

        while (true) {
            function<void()> next_call;
            {
                lock_guard<mutex> lock(m_availability_mutex);

                auto it = m_queued_availability_calls.find(tn);
                if (it == m_queued_availability_calls.end()) {
                    return;
                }

                if (it->second.empty()) {
                    m_queued_availability_calls.erase(it);
                    return;
                }

                next_call = it->second.front();
            }

            // each function call, which is a lambda defined inside
            // call_on_availability(), clears itself from the list as well.
            next_call();
        }
    };

    auto unpublished_handler = [this](const Coordinator::instance_unpublished& msg)
    {
        auto iid = msg.instance_id;
        auto process_iid = process_of(iid);
        if (iid == process_iid) {

            // the unpublished transceiver was a process, thus we should
            // remove all transceiver records who are known to live in it.

            auto name_map = m_instance_id_of_assigned_name.scoped();
            for (auto it = name_map.begin(); it != name_map.end();) {
                if (process_of(it->second) == iid) {
                    it = name_map.erase(it);
                }
                else {
                    ++it;
                }
            }

            s_mproc->unblock_rpc(iid);
        }

        // if the unpublished transceiver is the coordinator process, we have to stop.
        if (process_of(s_coord_id) == msg.instance_id) {
            // Coordinator process has unpublished - pause communication outside the handler
            // to avoid reentrancy into barrier machinery.
            s_mproc->run_after_current_handler([]{
                s_mproc->stop(); // idempotent
            });
        }
    };

    if (!s_coord) {
        activate(published_handler,   Typed_instance_id<Coordinator>(s_coord_id));
        activate(unpublished_handler, Typed_instance_id<Coordinator>(s_coord_id));
    }

    if (coordinator_is_local) {
        auto unpublish_notify_handler = [](const Managed_process::unpublish_transceiver_notify& msg)
        {
            if (s_coord) {
                s_coord->unpublish_transceiver_notify(msg.transceiver_instance_id);
            }
        };

        // Deduplication for terminated_abnormally: the coordinator can see the same
        // crash notification from both the crashed process ring and its own relay.
        // A per-process atomic flag suppresses concurrent duplicates without locks.
        static std::array<std::atomic<uint8_t>, max_process_index + 1> s_crash_inflight{};

        auto cr_handler = [](const Managed_process::terminated_abnormally& msg)
        {
            struct Crash_dedup_guard {
                std::atomic<uint8_t>* flag;
                ~Crash_dedup_guard()
                {
                    flag->store(0, std::memory_order_release);
                }
            };
<<<<<<< HEAD

            const auto crash_index = get_process_index(msg.sender_instance_id);
            if (crash_index == 0 || crash_index > static_cast<uint64_t>(max_process_index)) {
                s_coord->unpublish_transceiver(msg.sender_instance_id);
                s_coord->recover_if_required(msg.sender_instance_id);
                return;
            }

            auto& inflight = s_crash_inflight[static_cast<size_t>(crash_index)];
            uint8_t expected = 0;
            if (!inflight.compare_exchange_strong(expected, 1, std::memory_order_acq_rel)) {
                // Duplicate crash notification - already being handled
                return;
            }

            Crash_dedup_guard guard{&inflight};
            s_coord->unpublish_transceiver(msg.sender_instance_id);

            s_coord->recover_if_required(msg.sender_instance_id);
=======

            const auto crash_index = get_process_index(msg.sender_instance_id);
            if (crash_index == 0 || crash_index > static_cast<uint64_t>(max_process_index)) {
                s_coord->unpublish_transceiver(msg.sender_instance_id);
                s_coord->recover_if_required(msg.sender_instance_id);
                return;
            }

            auto& inflight = s_crash_inflight[static_cast<size_t>(crash_index)];
            uint8_t expected = 0;
            if (!inflight.compare_exchange_strong(expected, 1, std::memory_order_acq_rel)) {
                // Duplicate crash notification - already being handled
                return;
            }
>>>>>>> 3275c1a0

            Crash_dedup_guard guard{&inflight};
            s_coord->unpublish_transceiver(msg.sender_instance_id);
            s_coord->recover_if_required(msg.sender_instance_id);
        };
        activate<Managed_process>(unpublish_notify_handler, any_remote);
        activate<Managed_process>(cr_handler, any_remote);
    }
    else {
        auto cr_handler = [](const Managed_process::terminated_abnormally& msg)
        {
            // Remote coordinator crashed: fail outstanding RPCs and pause communication
            if (process_of(s_coord_id) == msg.sender_instance_id) {
                // 1) Wake any RPCs waiting on the coordinator so they fail fast.
                s_mproc->unblock_rpc(process_of(s_coord_id));
                // 2) Pause communication *after* this handler completes to avoid reentrancy.
                s_mproc->run_after_current_handler([]{
                    s_mproc->stop(); // idempotent
                });
            }
        };
        activate<Managed_process>(cr_handler, any_remote);
    }

    m_start_stop_mutex.lock();

    m_communication_state = COMMUNICATION_RUNNING;
    m_start_stop_mutex.unlock();
}

inline
Managed_process::Spawn_result Managed_process::spawn_swarm_process(
    const Spawn_swarm_process_args& s )
{
    assert(s_coord);
    Spawn_result result;
    result.binary_name = s.binary_name;
    result.instance_id = s.piid;
    result.errno_value = 0;

    auto args = s.args;
    args.insert(args.end(), {"--recovery_occurrence", std::to_string(s.occurrence)} );

    cstring_vector cargs(std::move(args));

    {
        std::unique_lock<std::shared_mutex> readers_lock(m_readers_mutex);

        // If a reader for this process id exists (from a previous crashed instance),
        // stop it and remove it before creating a fresh one for recovery.
        if (auto existing = m_readers.find(s.piid); existing != m_readers.end()) {
            if (existing->second) {
                existing->second->stop_and_wait(1.0);
            }
            m_readers.erase(existing);
        }

        auto progress = std::make_shared<Process_message_reader::Delivery_progress>();
        auto reader = std::make_shared<Process_message_reader>(
            s.piid, progress, s.occurrence);
        auto [eit, inserted] = m_readers.emplace(s.piid, reader);
        assert(inserted == true);

        // Before spawning the new process, we have to assure that the
        // corresponding reading threads are up and running.
        reader->wait_until_ready();
    }

    int spawned_pid = -1;
    if (s_coord) {
        std::lock_guard<mutex> init_lock(s_coord->m_init_tracking_mutex);
        s_coord->m_processes_in_initialization.insert(s.piid);
    }

    result.success = spawn_detached(s.binary_name.c_str(), cargs.v(), &spawned_pid);

    if (result.success) {
#ifndef _WIN32
        if (spawned_pid > 0) {
            std::lock_guard<std::mutex> guard(m_spawned_child_pids_mutex);
            m_spawned_child_pids.push_back(static_cast<pid_t>(spawned_pid));
        }
#endif
        // Create an entry in the coordinator's transceiver registry.
        // This is essential for the implementation of publish_transceiver()
        {
            lock_guard<mutex> lock(s_coord->m_publish_mutex);
            s_coord->m_transceiver_registry[s.piid];
        }

        // create the readers. The next line will start the reader threads,
        // which might take some time. At this stage, we do not have to wait
        // until they are ready for messages.
        //m_readers.emplace_back(std::move(reader));

        m_cached_spawns[s.piid] = s;
        m_cached_spawns[s.piid].occurrence++;
    }
    else {
        int saved_errno = 0;
#ifdef _WIN32
        _get_errno(&saved_errno);
#else
        saved_errno = errno;
#endif
        result.errno_value = saved_errno;

        std::ostringstream error_msg;
        error_msg << "Failed to spawn process";
        if (saved_errno != 0) {
            std::error_code ec(saved_errno, std::system_category());
            error_msg << " (errno " << saved_errno << ": " << ec.message() << ')';
        }
        result.error_message = error_msg.str();

        // Still log to stderr for backwards compatibility
        std::cerr << "failed to launch " << s.binary_name;
        if (saved_errno != 0) {
            std::error_code ec(saved_errno, std::system_category());
            std::cerr << " (errno " << saved_errno << ": " << ec.message() << ')';
        }
        std::cerr << std::endl;

        //m_readers.pop_back();
        std::unique_lock<std::shared_mutex> readers_lock(m_readers_mutex);
        m_readers.erase(s.piid);

        if (s_coord) {
            s_coord->mark_initialization_complete(s.piid);
        }
    }

    return result;
}

inline
bool Managed_process::branch(vector<Process_descriptor>& branch_vector)
{
    // this function may only be called when a group of processes start.
    assert(!branch_vector.empty());

    using namespace sintra;
    using std::to_string;

    // Variables for error tracking (used by coordinator)
    std::unordered_set<instance_id_type> successfully_spawned;
    std::vector<init_error::failed_process> spawn_failures;

    bool init_completion_notified = false;
    auto notify_init_complete = [&]() {
        if (init_completion_notified) {
            return;
        }
        init_completion_notified = true;

        if (s_coord) {
            s_coord->mark_initialization_complete(m_instance_id);
        }
        else if (s_coord_id != invalid_instance_id) {
            Coordinator::rpc_mark_initialization_complete(s_coord_id, m_instance_id);
        }
    };

    struct Init_completion_guard
    {
        std::function<void()> fn;
        ~Init_completion_guard()
        {
            if (fn) {
                fn();
            }
        }
    } init_guard{notify_init_complete};

    if (s_coord) {

        {
            std::lock_guard<mutex> init_lock(s_coord->m_init_tracking_mutex);
            s_coord->m_processes_in_initialization.insert(m_instance_id);
        }

        // 1. prepare the command line for each invocation
        auto it = branch_vector.begin();
        for (int i = 1; it != branch_vector.end(); it++, i++) {

            auto& options = it->sintra_options;
            if (it->entry.m_binary_name.empty()) {
                it->entry.m_binary_name = m_binary_name;
                options.insert(options.end(), { "--branch_index", to_string(i) });
            }
            options.insert(options.end(), {
                "--swarm_id",       to_string(m_swarm_id),
                "--instance_id",    to_string(it->assigned_instance_id = make_process_instance_id()),
                "--coordinator_id", to_string(s_coord_id)
            });
        }

        // 2. spawn
        it = branch_vector.begin();
        //auto readers_it = m_readers.begin();
        for (int i = 0; it != branch_vector.end(); it++, i++) {

            std::vector<std::string> all_args = {it->entry.m_binary_name.c_str()};
            all_args.insert(all_args.end(), it->sintra_options.begin(), it->sintra_options.end());
            all_args.insert(all_args.end(), it->user_options.begin(), it->user_options.end());

            auto result = spawn_swarm_process({it->entry.m_binary_name, all_args, it->assigned_instance_id});
            if (result.success) {
                successfully_spawned.insert(it->assigned_instance_id);
            }
            else {
                spawn_failures.emplace_back(
                    result.binary_name,
                    result.instance_id,
                    init_error::cause::spawn_failed,
                    result.errno_value,
                    result.error_message
                );
            }
        }

        auto all_processes = successfully_spawned;
        all_processes.insert(m_instance_id);

        m_group_all      = s_coord->make_process_group("_sintra_all_processes", all_processes);
        m_group_external = s_coord->make_process_group("_sintra_external_processes", successfully_spawned);
        notify_init_complete();

        s_branch_index = 0;
    }
    else {
        assert(s_branch_index != -1);
        assert( (ptrdiff_t)branch_vector.size() > s_branch_index-1);
        Process_descriptor& own_pd = branch_vector[s_branch_index-1];
        if (own_pd.entry.m_entry_function != nullptr) {
            m_entry_function = own_pd.entry.m_entry_function;
        }
        else {
            assert(!"if the binary was not invoked manually, this is definitely a bug.");
            exit(1);
        }

        notify_init_complete();
        m_group_all      = Coordinator::rpc_wait_for_instance(s_coord_id, "_sintra_all_processes");
        m_group_external = Coordinator::rpc_wait_for_instance(s_coord_id, "_sintra_external_processes");
    }

    // assign_name requires that all group processes are instantiated, in order
    // to receive the instance_published event
    if (s_recovery_occurrence == 0) {
        bool all_started = Process_group::rpc_barrier(m_group_all, UIBS);

        // If we're the coordinator and have failures to report, throw init_error
        if (s_coord && (!spawn_failures.empty() || !all_started)) {
            // If barrier failed, some successfully spawned processes didn't reach it
            if (!all_started && spawn_failures.empty()) {
                // All processes that we attempted to spawn but didn't reach the barrier
                for (const auto& iid : successfully_spawned) {
                    spawn_failures.emplace_back(
                        "", // We don't have binary name readily available here
                        iid,
                        init_error::cause::barrier_timeout,
                        0,
                        "Process spawned successfully but did not reach initialization barrier (may have crashed during startup)"
                    );
                }
            }

            // Collect successfully spawned instance IDs to include in exception
            std::vector<instance_id_type> successful_list(
                successfully_spawned.begin(),
                successfully_spawned.end()
            );
            successful_list.push_back(m_instance_id); // Include coordinator

            notify_init_complete();
            throw init_error(std::move(spawn_failures), std::move(successful_list));
        }

        if (!all_started) {
            notify_init_complete();
            return false;
        }
    }

    return true;
}

inline
void Managed_process::go()
{
    assign_name(std::string("sintra_process_") + std::to_string(m_pid));

    m_entry_function();
}

 //////////////////////////////////////////////////////////////////////////
///// BEGIN START/STOP /////////////////////////////////////////////////////
////////////////////////////////////////////////////////////////////////////
//////   \//////   \//////   \//////   \//////   \//////   \//////   \//////
 ////     \////     \////     \////     \////     \////     \////     \////
  //       \//       \//       \//       \//       \//       \//       \//

inline
void Managed_process::pause()
{
    std::lock_guard<mutex> start_stop_lock(m_start_stop_mutex);

    // pause() might be called when the entry function finishes execution,
    // explicitly from one of the handlers, or from the entry function itself.
    // If called when the process is already paused, this should not have any
    // side effects.
    if (m_communication_state <= COMMUNICATION_PAUSED)
        return;

    {
        std::shared_lock<std::shared_mutex> readers_lock(m_readers_mutex);
        for (auto& entry : m_readers) {
            if (auto& reader = entry.second) {
                reader->pause();
            }
        }
    }

    m_communication_state = COMMUNICATION_PAUSED;
    m_start_stop_condition.notify_all();
    m_delivery_condition.notify_all();
}

inline
void Managed_process::stop()
{
    std::lock_guard<mutex> start_stop_lock(m_start_stop_mutex);

    // stop() might be called explicitly from one of the handlers, or from the
    // entry function. If called when the process is already stopped, this
    // should not have any side effects.
    if (m_communication_state == COMMUNICATION_STOPPED)
        return;

    {
        std::shared_lock<std::shared_mutex> readers_lock(m_readers_mutex);
        for (auto& entry : m_readers) {
            if (auto& reader = entry.second) {
                reader->stop_nowait();
            }
        }
    }

    m_communication_state = COMMUNICATION_STOPPED;
    m_start_stop_condition.notify_all();
    m_delivery_condition.notify_all();
}

inline
void Managed_process::wait_for_stop()
{
    std::unique_lock<mutex> start_stop_lock(m_start_stop_mutex);
    while (m_communication_state == COMMUNICATION_RUNNING) {
        m_start_stop_condition.wait(start_stop_lock);
    }
}

  //\       //\       //\       //\       //\       //\       //\       //
 ////\     ////\     ////\     ////\     ////\     ////\     ////\     ////
//////\   //////\   //////\   //////\   //////\   //////\   //////\   //////
////////////////////////////////////////////////////////////////////////////
///// END START/STOP ///////////////////////////////////////////////////////
 //////////////////////////////////////////////////////////////////////////

inline
std::string Managed_process::obtain_swarm_directory()
{
    const std::filesystem::path sintra_directory = std::filesystem::temp_directory_path() / "sintra";
    if (!check_or_create_directory(sintra_directory.string())) {
        throw std::runtime_error("access to a working directory failed");
    }

    cleanup_stale_swarm_directories(
        sintra_directory,
        static_cast<uint32_t>(m_pid),
        m_process_start_stamp);

    std::stringstream stream;
    stream << std::hex << m_swarm_id;
    const std::filesystem::path swarm_directory = sintra_directory / stream.str();
    if (!check_or_create_directory(swarm_directory.string())) {
        throw std::runtime_error("access to a working directory failed");
    }

    return swarm_directory.string();
}

// Calls f when the specified transceiver becomes available.
// if the transceiver is available, f is invoked immediately.
template <typename T>
function<void()> Managed_process::call_on_availability(Named_instance<T> transceiver, function<void()> f)
{
    lock_guard<mutex> lock(m_availability_mutex);

    std::string transceiver_name = transceiver;
    auto iid = Typed_instance_id<T>(get_instance_id(std::string(transceiver_name)));

    //if the transceiver is available, call f and skip the queue
    if (iid.id != invalid_instance_id) {
        f();

        // it's done - there is nothing to disable, thus returning an empty function.
        return []() {};
    }

    tn_type tn = { get_type_id<T>(), std::move(transceiver_name) };

    // insert an empty function, in order to be able to capture the iterator within it
    auto& call_list = m_queued_availability_calls[tn];
    call_list.emplace_back();
    auto f_it = std::prev(call_list.end());

    struct availability_call_state {
        bool active = true;
        decltype(call_list.begin()) iterator;
    };

    auto state = std::make_shared<availability_call_state>();
    state->iterator = f_it;

    auto mark_completed = [this, tn, state](bool erase_empty_entry) -> bool {
        if (!state->active) {
            state->iterator = decltype(state->iterator){};
            return false;
        }

        auto queue_it = m_queued_availability_calls.find(tn);
        if (queue_it == m_queued_availability_calls.end()) {
            state->active = false;
            state->iterator = decltype(state->iterator){};
            return false;
        }

        auto call_it = state->iterator;
        queue_it->second.erase(call_it);
        if (erase_empty_entry && queue_it->second.empty()) {
            m_queued_availability_calls.erase(queue_it);
        }
        state->active = false;
        state->iterator = decltype(state->iterator){};
        return true;
    };

    // this is the abort call
    auto ret = Adaptive_function([this, state, mark_completed]() {
        std::lock_guard<std::mutex> lock(m_availability_mutex);
        mark_completed(true);
    });

    // and this is the actual call, which besides calling f, also neutralizes the
    // returned abort calls and marks this entry as completed.
    *f_it = [this, f, ret, mark_completed]() mutable {
        bool completed = false;
        {
            std::lock_guard<std::mutex> lock(m_availability_mutex);
            completed = mark_completed(false);
        }
        // Release the mutex before invoking the callback so user code can
        // safely register additional availability handlers without
        // encountering recursive locking.
        if (!completed) {
            return;
        }

        ret.set([]() {});
        f();
    };

    return ret;
}

inline
void Managed_process::wait_until_all_external_readers_are_done(int extra_allowed_readers)
{
    unique_lock<mutex> lock(m_num_active_readers_mutex);
    while (m_num_active_readers > 2 + extra_allowed_readers) {
        m_num_active_readers_condition.wait(lock);
    }
}

inline void Managed_process::unpublish_all_transceivers()
{
    std::vector<Transceiver*> to_destroy;

    // Hold the spinlock during iteration to prevent concurrent modification.
    // Using scoped() ensures the map isn't modified while we build the list.
    {
        auto scoped_map = m_local_pointer_of_instance_id.scoped();
        to_destroy.reserve(scoped_map.get().size());

        for (auto& entry : scoped_map.get()) {
            auto iid = entry.first;
            auto* transceiver = entry.second;
            if (!transceiver || iid == m_instance_id) {
                continue;
            }

            to_destroy.push_back(transceiver);
        }
    }

    for (auto* transceiver : to_destroy) {
        if (transceiver) {
            transceiver->destroy();
        }
    }
}

inline void Managed_process::flush(instance_id_type process_id, sequence_counter_type flush_sequence)
{
    assert(is_process(process_id));

    std::shared_ptr<Process_message_reader> reader;
    sequence_counter_type rs = invalid_sequence;
    {
        std::shared_lock<std::shared_mutex> readers_lock(m_readers_mutex);
        auto it = m_readers.find(process_id);
        if (it == m_readers.end()) {
            throw std::logic_error(
                "attempted to flush the channel of a process which is not being read"
            );
        }

        // Barrier completion messages are RPC responses sent on the reply ring.
        // Check the reply reading sequence, not the request reading sequence.
        reader = it->second;
        if (!reader) {
            throw std::logic_error(
                "attempted to flush the channel of a process without an active reader"
            );
        }
        rs = reader->get_reply_reading_sequence();
    }

    if (rs >= flush_sequence) {
        return;
    }

    std::unique_lock<mutex> flush_lock(m_flush_sequence_mutex);
    m_flush_sequence.push_back(flush_sequence);

    while (reader->get_reply_reading_sequence() < flush_sequence &&
           m_communication_state == COMMUNICATION_RUNNING)
    {
        m_flush_sequence_condition.wait_for(
            flush_lock,
            std::chrono::milliseconds(500));
    }

    while (!m_flush_sequence.empty() &&
           m_flush_sequence.front() <= flush_sequence)
    {
        m_flush_sequence.pop_front();
    }
}

inline void Managed_process::run_after_current_handler(function<void()> task)
{
    if (!task) {
        return;
    }

    if (!tl_is_req_thread) {
        task();
        return;
    }

    if (!tl_post_handler_function) {
        tl_post_handler_function = std::move(task);
        return;
    }

    auto previous = std::move(tl_post_handler_function);
    tl_post_handler_function = [prev = std::move(previous), task = std::move(task)]() mutable {
        if (prev) {
            prev();
        }
        task();
    };
}

inline
void Managed_process::wait_for_delivery_fence()
{
    std::vector<Process_message_reader::Delivery_target> targets;

    {
        std::shared_lock<std::shared_mutex> readers_lock(m_readers_mutex);
        targets.reserve(m_readers.size() * 2);

        for (auto& [process_id, reader_ptr] : m_readers) {
            (void)process_id;
            if (!reader_ptr) {
                continue;
            }

            auto& reader = *reader_ptr;
            if (reader.state() != Process_message_reader::READER_NORMAL) {
                continue;
            }

            const auto req_target = reader.get_request_leading_sequence();
            auto req_target_info = reader.prepare_delivery_target(
                Process_message_reader::Delivery_stream::Request,
                req_target);
            if (req_target_info.wait_needed) {
                targets.emplace_back(std::move(req_target_info));
            }

            const auto rep_target = reader.get_reply_leading_sequence();
            auto rep_target_info = reader.prepare_delivery_target(
                Process_message_reader::Delivery_stream::Reply,
                rep_target);
            if (rep_target_info.wait_needed) {
                targets.emplace_back(std::move(rep_target_info));
            }
        }
    }

    if (targets.empty()) {
        return;
    }

    auto all_targets_satisfied = [&]() {
        if (m_communication_state != COMMUNICATION_RUNNING) {
            return true;
        }

        for (const auto& target : targets) {
            auto progress = target.progress.lock();
            if (!progress) {
                // Reader was replaced or destroyed; treat as satisfied because
                // no further progress is possible on the captured stream.
                continue;
            }

            const auto observed = (target.stream == Process_message_reader::Delivery_stream::Request)
                ? progress->request_sequence.load()
                : progress->reply_sequence.load();

            if (observed >= target.target) {
                continue;
            }

            const auto stopped = (target.stream == Process_message_reader::Delivery_stream::Request)
                ? progress->request_stopped.load()
                : progress->reply_stopped.load();

            if (stopped) {
                continue;
            }

            return false;
        }

        return true;
    };

    if (all_targets_satisfied()) {
        return;
    }

    std::unique_lock<std::mutex> lk(m_delivery_mutex);

    if (!tl_is_req_thread) {
        m_delivery_condition.wait(lk, all_targets_satisfied);
        return;
    }

    while (!all_targets_satisfied()) {
        if (tl_post_handler_function) {
            auto post_handler = std::move(tl_post_handler_function);
            tl_post_handler_function = {};

            lk.unlock();
            try {
                post_handler();
            }
            catch (...) {
                lk.lock();
                throw;
            }
            lk.lock();

            continue;
        }

        // Spurious wake-ups are possible here, so re-evaluate the delivery
        // targets on each iteration rather than relying on the condition's
        // predicate form. This keeps the post-handler draining path symmetric
        // with the non-request thread case.
        m_delivery_condition.wait(lk);
    }
}

inline void Managed_process::notify_delivery_progress()
{
    // Acquire the mutex before notifying to prevent lost notifications.
    // Even though the shared state (progress sequences) is atomic, we must
    // hold the mutex when notifying to ensure the notification doesn't arrive
    // before a waiter transitions from predicate-check to wait-state.
    // See: wait_for_delivery_fence() which waits on this condition variable.
    std::lock_guard<std::mutex> lk(m_delivery_mutex);
    m_delivery_condition.notify_all();
}

inline
size_t Managed_process::unblock_rpc(instance_id_type process_instance_id)
{
    assert(!process_instance_id || is_process(process_instance_id));
    size_t ret = 0;
    unique_lock<mutex> ol(s_outstanding_rpcs_mutex());
    if (!s_outstanding_rpcs().empty()) {

        for (auto& c : s_outstanding_rpcs()) {
            unique_lock<mutex> il(c->keep_waiting_mutex);

            if (process_instance_id != invalid_instance_id &&
                process_of(c->remote_instance) == process_instance_id)
            {
                c->success = false;
                c->keep_waiting = false;
                c->cancelled = true;
                c->keep_waiting_condition.notify_one();
                ret++;
            }
        }
    }
    return ret;
}

} // sintra
<|MERGE_RESOLUTION|>--- conflicted
+++ resolved
@@ -1336,7 +1336,6 @@
                     flag->store(0, std::memory_order_release);
                 }
             };
-<<<<<<< HEAD
 
             const auto crash_index = get_process_index(msg.sender_instance_id);
             if (crash_index == 0 || crash_index > static_cast<uint64_t>(max_process_index)) {
@@ -1351,27 +1350,6 @@
                 // Duplicate crash notification - already being handled
                 return;
             }
-
-            Crash_dedup_guard guard{&inflight};
-            s_coord->unpublish_transceiver(msg.sender_instance_id);
-
-            s_coord->recover_if_required(msg.sender_instance_id);
-=======
-
-            const auto crash_index = get_process_index(msg.sender_instance_id);
-            if (crash_index == 0 || crash_index > static_cast<uint64_t>(max_process_index)) {
-                s_coord->unpublish_transceiver(msg.sender_instance_id);
-                s_coord->recover_if_required(msg.sender_instance_id);
-                return;
-            }
-
-            auto& inflight = s_crash_inflight[static_cast<size_t>(crash_index)];
-            uint8_t expected = 0;
-            if (!inflight.compare_exchange_strong(expected, 1, std::memory_order_acq_rel)) {
-                // Duplicate crash notification - already being handled
-                return;
-            }
->>>>>>> 3275c1a0
 
             Crash_dedup_guard guard{&inflight};
             s_coord->unpublish_transceiver(msg.sender_instance_id);
