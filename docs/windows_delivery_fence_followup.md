# Windows delivery-fence follow-up (May 2025)

## Context

The delivery-fence tests (`barrier_delivery_fence_repro_test`, `barrier_flush_test`,
and choreography variants) continue to fail intermittently on Windows. Previous
investigations identified that the coordinator releases the barrier as soon as the
last arrival is recorded, even if its request readers have not yet drained the
pre-barrier backlog. The bespoke repro test amplifies this race by making the
coordinator handler deliberately slow, which exposes missing markers after the
barrier returns.

## Attempted fix

The experiment in this session attempted to hold the barrier on the coordinator
until its local request readers observed the sequences that were in flight when
the barrier was entered. The change was limited to the coordinator and
`Managed_process`:

1. When the last arrival is observed, the coordinator defers all completions and
   schedules a post-handler (`run_after_current_handler`).
2. The post-handler collects delivery targets for every barrier participant by
   taking the coordinator's view of each request reader's leading sequence and
   waiting until that progress is reported via the existing delivery-progress
   counters.
3. Only after the wait succeeds are the barrier completions emitted on the reply
   ring.

No modifications were made to the worker-side fence logic; once the deferred
reply arrives, the existing `wait_for_delivery_fence()` continues to guard local
readers.

## Results

The approach did **not** succeed:

* The repro test now fails deterministically with
  `Coordinator did not observe first marker for iteration 1`. The coordinator
  never reaches the point where the first marker is processed, which indicates
  that barrier completions were not dispatched.
* Instrumentation added during debugging showed that the coordinator's
  `make_request_delivery_targets()` captured backlog targets for four recipients
  (presumably coordinator + three workers), but only one of the request readers
  ever advanced. The other readers reported an observed sequence of `0` even
  though their remote peers reported leading sequences around `175`, so the
  wait never completed.
* Adding additional logging confirmed that the post-handler remained blocked
  inside the delivery wait. Because completions were never emitted, the worker
  processes stayed in the barrier and the coordinator timed out waiting for the
  first iteration markers.

## Observations

* The coordinator's local view of the request sequences does not appear to match
  the sequences reported by the workers. Simply waiting for
  `reader.get_request_leading_sequence()` therefore stalls forever for some
  participants. The mismatch suggests that the coordinator may be reading a
  relayed ring or a different sequence space altogether.
* Scheduling the wait via `run_after_current_handler` succeeds; the lambda runs
  on the request thread of the last arrival. However, if any target never
  reaches the captured sequence, completions are permanently suppressed and the
  barrier fails.
* Instrumentation is essential. Future attempts should log both the remote
  sequence provided by the worker and the coordinator's local
  `get_request_leading_sequence()`/`get_request_reading_sequence()` at the moment
  the barrier request is processed. Understanding that mapping is necessary
  before implementing a reliable handshake.

## Next steps

* Investigate how the coordinator translates remote sequences into local ring
  progress. The request readers may need an explicit translation function or a
  way to expose the remote writer's leading sequence directly.
* Consider extending the barrier RPC so workers send both the leading sequence
  and the corresponding reader offset (e.g., their view of the coordinator's
  reading sequence). This would allow the coordinator to compute an absolute
  "drain-to" target without guessing the mapping.
* Alternatively, explore draining by counting messages rather than comparing raw
  sequence numbers—e.g., capture the difference between leading and reading
  sequences on the coordinator at barrier entry and wait until that backlog size
  reaches zero.

The attempted fix is not suitable for submission; all changes were discarded.
This document records the approach and the failure mode so the next iteration
can focus on the sequence-space mapping rather than repeating the same path.

<<<<<<< HEAD
## Additional notes (June 2025)

Another pass attempted to salvage the two-phase handshake by preserving both
the worker-reported request watermark and the coordinator's local snapshot at
barrier entry. The intent was to wait for the **maximum** of the two values so
that stale remote targets could not release the barrier prematurely. While the
idea looked promising, measurements from `barrier_delivery_fence_repro_test`
showed that the sequence spaces still diverge:

* Workers reported request leading sequences around `175` while the
  coordinator's readers observed the same rings at `323`. Local delivery
  counters also published `323`, which means the coordinator had already
  drained the backlog even though the remote watermark remained in an older
  epoch.
* For later barriers the coordinator's backlog shrank to zero, yet the remote
  handshakes never caught up. Waiting for `max(remote_target, local_snapshot)`
  therefore blocked indefinitely—local readers never report `>= 323` again once
  a fresh process epoch starts at a lower absolute sequence number.
* The repro run slowed to a crawl on Linux (multi-minute wall clock) and never
  reached completion on Windows because the "normalized" targets were outside
  the reachable range for the current ring instance.

### Takeaways

* Using raw leading-sequence values is brittle; they persist across ring
  lifetimes and lack any indication of epoch boundaries. Normalizing via a max
  still assumes a globally monotonic counter, which is not true after process
  restarts.
* Future iterations should capture **deltas** instead of absolute values. One
  option is to store `(local_leading - local_observed)` at barrier entry and
  wait until the observed counter advances by that delta. That tracks backlog
  size directly and avoids reasoning about sequence epochs.
* Instrumentation that logs `{remote_target, local_leading, local_observed}`
  per barrier arrival is essential. Make sure the next attempt keeps those logs
  (perhaps behind a debug macro) so Windows runs can confirm whether the delta
  approach converges.

### Prompt for follow-up work

> Implement a coordinator-side delivery fence that waits for **delta-based**
> targets instead of raw sequence numbers. Capture `(local_leading,
> local_observed)` at barrier entry for every participant, compute the backlog
> size, and block the coordinator until each reader's observed counter advances
> by that backlog. Retain the worker-reported watermark only for diagnostics.
> Re-run `sintra_barrier_delivery_fence_repro_test` on Windows to validate that
> the barrier completes and the coordinator sees every marker.
=======
## Follow-up investigation (June 2025)

Another attempt revisited the deferred-completion idea but tried to tighten the
snapshot logic:

* Skip request readers that had not yet published any delivery progress (their
  counters were still `0`) to avoid the "leading sequence 315 vs observed 0"
  mismatch seen previously.【7ca296†L1-L10】
* Reuse the existing delivery-progress counters by queuing waits through
  `Managed_process::schedule_delivery_wait()` so completions run on the request
  thread once every recorded target is satisfied.【2a840a†L5-L10】

The coordinator still failed to release the barrier. Instrumentation showed that
workers entering the fence after the first iteration recorded request targets
around `1546` while the corresponding progress counters plateaued near
`1362`.【ca4977†L5-L14】 With no new traffic in flight the difference never
closed, so the background wait held the barrier indefinitely and the repro test
eventually timed out.

### Additional observations

* Skipping readers with zero progress prevents the startup deadlock but does not
  address the fundamental mismatch between the writers' leading sequences and
  the coordinator's consumption counters. Even after the system processes a full
  burst, the gap remains on the order of hundreds of sequences, suggesting that
  the captured targets include historical traffic rather than just the backlog
  present at barrier entry.
* Because `schedule_delivery_wait()` runs inside the request handler, the single
  writer invariant for the reply ring remains intact. The failure is entirely
  due to the unsatisfied delivery targets, not to concurrency issues on the
  reply channel.

### Recommended next steps

* Extend the barrier RPC payload so workers report both their request-ring
  leading sequence and the coordinator's reading sequence observed at the same
  instant. The difference between the two would provide an explicit backlog
  size instead of relying on the coordinator to infer it.
* Alternatively, expose a helper on the coordinator that returns the monotonic
  offset between the ring's global sequence space and the per-reader counters.
  Having a stable translation would allow the coordinator to convert worker
  provided sequences into local targets without guessing.
* Re-run the repro test under heavy instrumentation (ideally with timestamps) to
  confirm whether the 180–200 sequence gap is constant or grows with each
  iteration. If it grows, the handshake must also cover newly arriving traffic
  while the barrier drains the backlog.

All experimental code for this iteration was reverted after confirming the test
still hangs. The notes above capture the observed failure so the next pass can
focus on obtaining reliable per-process backlog measurements before deferring
completions.
>>>>>>> 9988f941
<|MERGE_RESOLUTION|>--- conflicted
+++ resolved
@@ -84,7 +84,6 @@
 This document records the approach and the failure mode so the next iteration
 can focus on the sequence-space mapping rather than repeating the same path.
 
-<<<<<<< HEAD
 ## Additional notes (June 2025)
 
 Another pass attempted to salvage the two-phase handshake by preserving both
@@ -131,8 +130,9 @@
 > by that backlog. Retain the worker-reported watermark only for diagnostics.
 > Re-run `sintra_barrier_delivery_fence_repro_test` on Windows to validate that
 > the barrier completes and the coordinator sees every marker.
-=======
-## Follow-up investigation (June 2025)
+
+
+## Follow-up investigation [2] (June 2025)
 
 Another attempt revisited the deferred-completion idea but tried to tighten the
 snapshot logic:
@@ -182,5 +182,4 @@
 All experimental code for this iteration was reverted after confirming the test
 still hangs. The notes above capture the observed failure so the next pass can
 focus on obtaining reliable per-process backlog measurements before deferring
-completions.
->>>>>>> 9988f941
+completions.